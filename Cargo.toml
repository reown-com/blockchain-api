[package]
name = "rpc-proxy"
version = "0.212.3"
edition = "2021"
authors = [
    "Derek <derek@walletconnect.com>",
    "Raku <maciejrak@walletconnect.com>",
    "Chris <chris@walletconnect.com>",
    "Max <max@walletconnect.com>",
]
build = "build.rs"

[dependencies]
<<<<<<< HEAD
wc = { git = "https://github.com/WalletConnect/utils-rs.git", tag = "v0.9.0", features = [
    "alloc",
    "analytics",
    "future",
    "http",
    "metrics",
    "geoip",
    "geoblock",
    "rate_limit",
] }
relay_rpc = { git = "https://github.com/WalletConnect/WalletConnectRust.git", tag = "v0.32.0", features = [
    "cacao",
] }
yttrium = { git = "https://github.com/reown-com/yttrium.git", rev = "e305639fb44832b1c2ce834c240b63dfac692bec", features = [
    "solana",
] }
=======
wc = { git = "https://github.com/WalletConnect/utils-rs.git", tag = "v0.9.0", features = ["alloc", "analytics", "future", "http", "metrics", "geoip", "geoblock", "rate_limit"] }
relay_rpc = { git = "https://github.com/WalletConnect/WalletConnectRust.git", tag = "v0.32.0", features = ["cacao"] }
yttrium = { git = "https://github.com/reown-com/yttrium.git", rev = "a190c18", features = ["solana"] }
>>>>>>> 1913f6f5

# Async
async-trait = "0.1.82"
tokio = { version = "1", features = ["full"] }

# Web
hyper = "0.14"
hyper-tls = "0.5.0"
tap = "1.0"
axum = { version = "0.6", features = ["json", "tokio", "ws"] }
tower = "0.4.13"
tower-http = { version = "0.4", features = [
    "cors",
    "trace",
    "request-id",
    "util",
] }
jsonrpc = "0.18.0"
async-tungstenite = { version = "0.20.0", features = [
    "tokio",
    "tokio-runtime",
    "tokio-native-tls",
] }
url = "2.5"
reqwest = { version = "0.12", features = ["deflate", "brotli", "gzip"] }

# Serialization
rmp-serde = "1.3"
serde = { version = "1.0", features = ["derive"] }
serde_json = "1.0"
serde_piecewise_default = "0.2"
serde-aux = "3.1"
validator = { version = "0.20.0", features = ["derive"] }
num_enum = "0.7"
strum = "0.26"
strum_macros = "0.26"
hex = "0.4"
phf = { version = "0.11", features = ["macros"] }

# Storage
aws-config = "1.1"
aws-sdk-s3 = "1.13"
deadpool-redis = "0.14"
moka = "0.12"
sqlx = { version = "0.7.4", features = [
    "runtime-tokio-native-tls",
    "postgres",
    "chrono",
] }

# IRN
wcn_replication = { package = "wcn_replication", path = "irn/crates/replication" }

dotenv = "0.15.0"
envy = "0.4"

anyhow = "1"
thiserror = "1.0"
derive_more = "1.0.0"
once_cell = "1.15"

ipnet = "2.5"
pnet_datalink = "0.31"

tracing = "0.1"
tracing-subscriber = { version = "0.3", features = [
    "json",
    "ansi",
    "env-filter",
] }

cerberus = { git = "https://github.com/WalletConnect/cerberus.git", tag = "v0.13.3" }
parquet = { git = "https://github.com/WalletConnect/arrow-rs.git", rev = "99a1cc3", default-features = false, features = [
    "flate2",
] }
parquet_derive = { git = "https://github.com/WalletConnect/arrow-rs.git", rev = "99a1cc3" }
chrono = { version = "0.4", features = ["serde"] }
futures-util = "0.3.30"
tokio-stream = "0.1.12"
axum-tungstenite = "0.2.0"

rand = "0.8.5"
rand_core = "0.6"
prometheus-http-query = "0.6.6"
ethers = { version = "2.0.11", git = "https://github.com/gakonst/ethers-rs" } # using Git version because crates.io version fails clippy
alloy = { version = "0.11.1", features = ["providers", "json-rpc"] }
fastlz-rs = "0.0.3"

bytes = "1.7.1"
data-encoding = "2.6.0"
base64 = "0.22"
bs58 = "0.5"
regex = "1.10"
sha256 = "1.5"
uuid = { version = "1.13.1", features = ["serde"] }
openssl = "0.10"


# System CPU and Memory metrics
sysinfo = "0.30"
eyre = "0.6.12"

[dev-dependencies]
jsonrpc = "0.18.0"
test-context = "0.1"

[build-dependencies]
vergen = { version = "6", default-features = false, features = [
    "build",
    "cargo",
    "git",
] }

[features]
full = []
test-localhost = []
test-mock-bundler = []

[profile.release-debug]
inherits = "release"
lto = "thin"
debug = 1

[patch.crates-io]
alloy = { git = "https://github.com/alloy-rs/alloy.git", rev = "5dcdf0f" }
alloy-provider = { git = "https://github.com/alloy-rs/alloy.git", rev = "5dcdf0f" }<|MERGE_RESOLUTION|>--- conflicted
+++ resolved
@@ -11,28 +11,9 @@
 build = "build.rs"
 
 [dependencies]
-<<<<<<< HEAD
-wc = { git = "https://github.com/WalletConnect/utils-rs.git", tag = "v0.9.0", features = [
-    "alloc",
-    "analytics",
-    "future",
-    "http",
-    "metrics",
-    "geoip",
-    "geoblock",
-    "rate_limit",
-] }
-relay_rpc = { git = "https://github.com/WalletConnect/WalletConnectRust.git", tag = "v0.32.0", features = [
-    "cacao",
-] }
-yttrium = { git = "https://github.com/reown-com/yttrium.git", rev = "e305639fb44832b1c2ce834c240b63dfac692bec", features = [
-    "solana",
-] }
-=======
 wc = { git = "https://github.com/WalletConnect/utils-rs.git", tag = "v0.9.0", features = ["alloc", "analytics", "future", "http", "metrics", "geoip", "geoblock", "rate_limit"] }
 relay_rpc = { git = "https://github.com/WalletConnect/WalletConnectRust.git", tag = "v0.32.0", features = ["cacao"] }
 yttrium = { git = "https://github.com/reown-com/yttrium.git", rev = "a190c18", features = ["solana"] }
->>>>>>> 1913f6f5
 
 # Async
 async-trait = "0.1.82"
