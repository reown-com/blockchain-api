use {
    self::coinbase::CoinbaseProvider,
    crate::{
        env::{BalanceProviderConfig, ProviderConfig},
        error::{RpcError, RpcResult},
        handlers::{
            balance::{
                self, BalanceQueryParams, BalanceResponseBody, TokenMetadataCache,
                TokenMetadataCacheItem,
            },
            convert::{
                allowance::{AllowanceQueryParams, AllowanceResponseBody},
                approve::{ConvertApproveQueryParams, ConvertApproveResponseBody},
                gas_price::{GasPriceQueryParams, GasPriceQueryResponseBody},
                quotes::{ConvertQuoteQueryParams, ConvertQuoteResponseBody},
                tokens::{TokensListQueryParams, TokensListResponseBody},
                transaction::{ConvertTransactionQueryParams, ConvertTransactionResponseBody},
            },
            fungible_price::PriceResponseBody,
            history::{HistoryQueryParams, HistoryResponseBody},
            onramp::{
                multi_quotes::{
                    QueryParams as MultiQuotesQueryParams, QuotesResponse as MultiQuotesResponse,
                },
                options::{OnRampBuyOptionsParams, OnRampBuyOptionsResponse},
                properties::QueryParams as OnRampProvidersPropertiesQueryParams,
                providers::{
                    ProvidersResponse as OnRampProvidersResponse,
                    QueryParams as OnRampProvidersQueryParams,
                },
                quotes::{OnRampBuyQuotesParams, OnRampBuyQuotesResponse},
                widget::{
                    QueryParams as OnRampWidgetQueryParams, WidgetResponse as OnRampWidgetResponse,
                },
            },
            portfolio::{PortfolioQueryParams, PortfolioResponseBody},
            RpcQueryParams, SupportedCurrencies,
        },
        utils::crypto::{CaipNamespaces, Erc20FunctionType},
        Metrics,
    },
    alloy::{
        primitives::{Address, Bytes, B256, U256},
        rpc::json_rpc::Id,
    },
    async_trait::async_trait,
    axum::{extract::ws::WebSocketUpgrade, response::Response},
    deadpool_redis::Pool,
    hyper::http::HeaderValue,
    mock_alto::{MockAltoProvider, MockAltoUrls},
    rand::{distributions::WeightedIndex, prelude::Distribution, rngs::OsRng},
    serde::{Deserialize, Serialize},
    serde_json::Value,
    std::{
        collections::{HashMap, HashSet},
        fmt::{Debug, Display},
        hash::Hash,
        str::FromStr,
        sync::Arc,
    },
    tracing::{debug, error, log::warn},
    yttrium::chain_abstraction::api::Transaction,
};

/// Checks if a JSON-RPC error message indicates common node error
/// patterns that should be handled specially.
pub fn is_node_error_rpc_message(error_message: &str) -> bool {
    const NODE_ERROR_PATTERNS: &[&str] = &[
        "cannot unmarshal",
        "Go value",
        "deserialization error",
        "node error",
        "try again later",
        "header not found",
    ];

    NODE_ERROR_PATTERNS
        .iter()
        .any(|pattern| error_message.contains(pattern))
}

/// Checks if a JSON-RPC error message indicates common rate-limited
/// patterns that should be handled specially.
pub fn is_rate_limited_error_rpc_message(error_message: &str) -> bool {
    const RATE_LIMITED_ERROR_PATTERNS: &[&str] = &[
        "quota exceed",
        "exceeded quota",
        "rate limit",
        "rate-limit",
        "paid",
        "upgrade plan",
        "subscription",
        "compute units for this month",
        "compute units exceeded",
        "your plan",
        "current plan",
        "you reached",
        "no matched providers found",
    ];

    RATE_LIMITED_ERROR_PATTERNS
        .iter()
        .any(|pattern| error_message.contains(pattern))
}

/// Checks if a JSON-RPC error message indicates a known error
/// that should be returned to the client.
pub fn is_known_rpc_error_message(error_message: &str) -> bool {
    const KNOWN_ERROR_PATTERNS: &[&str] = &[
        "execution reverted",
        "EVM error",
        "Transaction simulation failed",
        "insufficient funds for ",
        "gas ",
        "already known",
        "filter not found",
        "execution aborted",
        "transaction",
        "nonce too ",
        "stack underflow",
        "mined",
        "missing",
        "batch ",
        "state available for block",
        "unsupported block number",
        "block not found",
        "invalid opcode",
        "unknown account",
        "gapped-nonce tx",
        "can not found a matching policy",
    ];

    KNOWN_ERROR_PATTERNS
        .iter()
        .any(|pattern| error_message.contains(pattern))
}

/// Checks if a JSON-RPC error code indicates a server error specific codes.
pub fn is_internal_error_rpc_code(error_code: i32) -> bool {
    (-32099..=-32000).contains(&error_code)
}

mod allnodes;
mod arbitrum;
mod aurora;
mod base;
mod binance;
mod blast;
mod bungee;
mod callstatic;
mod coinbase;
mod drpc;
mod dune;
pub mod generic;
mod hiro;
mod mantle;
mod meld;
pub mod mock_alto;
mod monad;
mod moonbeam;
mod morph;
mod near;
mod odyssey;
mod one_inch;
mod pimlico;
mod pokt;
mod publicnode;
mod quicknode;
mod rootstock;
mod solscan;
mod sui;
mod syndica;
pub mod tenderly;
mod therpc;
mod unichain;
mod weights;
mod wemix;
pub mod zerion;
mod zksync;
mod zora;

pub use {
    allnodes::{AllnodesProvider, AllnodesWsProvider},
    arbitrum::ArbitrumProvider,
    aurora::AuroraProvider,
    base::BaseProvider,
    binance::BinanceProvider,
    blast::BlastProvider,
    bungee::BungeeProvider,
    callstatic::CallStaticProvider,
    drpc::DrpcProvider,
    dune::DuneProvider,
    hiro::HiroProvider,
    mantle::MantleProvider,
    meld::MeldProvider,
    monad::MonadProvider,
    moonbeam::MoonbeamProvider,
    morph::MorphProvider,
    near::NearProvider,
    odyssey::OdysseyProvider,
    one_inch::OneInchProvider,
    pimlico::PimlicoProvider,
    pokt::PoktProvider,
    publicnode::PublicnodeProvider,
    quicknode::{QuicknodeProvider, QuicknodeWsProvider},
    rootstock::RootstockProvider,
    solscan::SolScanProvider,
    sui::SuiProvider,
    syndica::{SyndicaProvider, SyndicaWsProvider},
    tenderly::TenderlyProvider,
    therpc::TheRpcProvider,
    unichain::UnichainProvider,
    wemix::WemixProvider,
    zerion::ZerionProvider,
    zksync::ZKSyncProvider,
    zora::{ZoraProvider, ZoraWsProvider},
};

pub type ChainsWeightResolver = HashMap<String, HashMap<ProviderKind, Weight>>;
pub type NamespacesWeightResolver = HashMap<CaipNamespaces, HashMap<ProviderKind, Weight>>;

/// Providers that are excluded from weight recalculation due to temporary issues
/// or special handling requirements. These providers will maintain their current
/// weights regardless of failure metrics from Prometheus.
pub const WEIGHT_RECALCULATION_EXCLUDED_PROVIDERS: &[ProviderKind] = &[ProviderKind::Pokt];

#[derive(Debug, Clone, PartialEq, Eq, serde::Deserialize)]
pub struct ProvidersConfig {
    pub prometheus_query_url: Option<String>,
    pub prometheus_workspace_header: Option<String>,

    /// Redis address for provider's responses caching
    pub cache_redis_addr: Option<String>,

    pub pokt_project_id: String,
    pub quicknode_api_tokens: String,

    pub zerion_api_key: String,
    pub coinbase_api_key: Option<String>,
    pub coinbase_app_id: Option<String>,
    pub one_inch_api_key: Option<String>,
    pub one_inch_referrer: Option<String>,
    /// Pimlico API token key
    pub pimlico_api_key: String,
    /// SolScan API v2 token key
    pub solscan_api_v2_token: String,
    /// Bungee API key
    pub bungee_api_key: String,
    /// Tenderly API key
    pub tenderly_api_key: String,
    /// Tenderly Account ID
    pub tenderly_account_id: String,
    /// Tenderly Project ID
    pub tenderly_project_id: String,
    /// Dune Sim API key
    pub dune_sim_api_key: String,
    /// Syndica API key
    pub syndica_api_key: String,
    /// Allnodes API key
    pub allnodes_api_key: String,
    /// Meld API key
    pub meld_api_key: String,
    /// Meld API Base URL
    pub meld_api_url: String,
    /// CallStatic API key
    pub callstatic_api_key: String,
    /// Blast.io API key
    pub blast_api_key: String,

    pub override_bundler_urls: Option<MockAltoUrls>,
}

#[derive(Debug, Serialize, Deserialize, Clone)]
pub struct SupportedChains {
    pub http: HashSet<String>,
    pub ws: HashSet<String>,
}

pub struct ProviderRepository {
    pub rpc_supported_chains: SupportedChains,
    rpc_providers: HashMap<ProviderKind, Arc<dyn RpcProvider>>,
    rpc_weight_resolver: ChainsWeightResolver,

    ws_providers: HashMap<ProviderKind, Arc<dyn RpcWsProvider>>,
    ws_weight_resolver: ChainsWeightResolver,

    balance_supported_namespaces: HashSet<CaipNamespaces>,
    balance_providers: HashMap<ProviderKind, Arc<dyn BalanceProvider>>,
    balance_weight_resolver: NamespacesWeightResolver,

    pub history_providers: HashMap<CaipNamespaces, Arc<dyn HistoryProvider>>,
    pub portfolio_provider: Arc<dyn PortfolioProvider>,
    pub coinbase_pay_provider: Arc<dyn HistoryProvider>,
    pub onramp_provider: Arc<dyn OnRampProvider>,
    pub onramp_multi_provider: Arc<dyn OnRampMultiProvider>,

    pub conversion_provider: Arc<dyn ConversionProvider>,
    pub fungible_price_providers: HashMap<CaipNamespaces, Arc<dyn FungiblePriceProvider>>,
    pub bundler_ops_provider: Arc<dyn BundlerOpsProvider>,
    pub chain_orchestrator_provider: Arc<dyn ChainOrchestrationProvider>,
    pub simulation_provider: Arc<dyn SimulationProvider>,

    pub token_metadata_cache: Arc<dyn TokenMetadataCacheProvider>,

    prometheus_client: Option<prometheus_http_query::Client>,
    prometheus_workspace_header: String,
}

impl ProviderRepository {
    #[allow(clippy::new_without_default)]
    pub fn new(config: &ProvidersConfig) -> Self {
        let prometheus_client =
            config
                .prometheus_query_url
                .clone()
                .and_then(|prometheus_query_url| {
                    match prometheus_http_query::Client::try_from(prometheus_query_url) {
                        Ok(client) => Some(client),
                        Err(err) => {
                            error!("Failed to connect to prometheus: {}", err);
                            None
                        }
                    }
                });

        let prometheus_workspace_header = config
            .prometheus_workspace_header
            .clone()
            .unwrap_or("localhost:9090".into());

        // Redis pool for providers responses caching where needed
        let mut redis_pool = None;
        if let Some(redis_addr) = &config.cache_redis_addr {
            let redis_builder = deadpool_redis::Config::from_url(redis_addr)
                .builder()
                .map_err(|e| {
                    error!(
                        "Failed to create redis pool builder for provider's responses caching: {:?}",
                        e
                    );
                })
                .expect("Failed to create redis pool builder for provider's responses caching, builder is None");

            redis_pool = Some(Arc::new(
                redis_builder
                    .runtime(deadpool_redis::Runtime::Tokio1)
                    .build()
                    .expect("Failed to create redis pool"),
            ));
        };

        // Don't crash the application if the ZERION_API_KEY is not set
        // TODO: find a better way to handle this
        let zerion_api_key = config.zerion_api_key.clone();

        // Don't crash the application if the COINBASE_API_KEY_UNDEFINED is not set
        // TODO: find a better way to handle this
        let coinbase_api_key = config
            .coinbase_api_key
            .clone()
            .unwrap_or("COINBASE_API_KEY_UNDEFINED".into());

        // Don't crash the application if the COINBASE_APP_ID_UNDEFINED is not set
        // TODO: find a better way to handle this
        let coinbase_app_id = config
            .coinbase_app_id
            .clone()
            .unwrap_or("COINBASE_APP_ID_UNDEFINED".into());

        // Don't crash the application if the ONE_INCH_API_KEY is not set
        // TODO: find a better way to handle this
        let one_inch_api_key = config
            .one_inch_api_key
            .clone()
            .unwrap_or("ONE_INCH_API_KEY".into());
        let one_inch_referrer = config.one_inch_referrer.clone();
        if one_inch_referrer.is_none() {
            warn!("ONE_INCH_REFERRER is not set");
        }

        let zerion_provider = Arc::new(ZerionProvider::new(zerion_api_key));
        let one_inch_provider = Arc::new(OneInchProvider::new(one_inch_api_key, one_inch_referrer));
        let portfolio_provider = zerion_provider.clone();
        let solscan_provider = Arc::new(SolScanProvider::new(
            config.solscan_api_v2_token.clone(),
            redis_pool.clone(),
        ));

        let mut balance_providers: HashMap<CaipNamespaces, Arc<dyn BalanceProvider>> =
            HashMap::new();
        balance_providers.insert(CaipNamespaces::Eip155, zerion_provider.clone());
        balance_providers.insert(CaipNamespaces::Solana, solscan_provider.clone());

        let mut history_providers: HashMap<CaipNamespaces, Arc<dyn HistoryProvider>> =
            HashMap::new();
        history_providers.insert(CaipNamespaces::Eip155, zerion_provider.clone());
        history_providers.insert(CaipNamespaces::Solana, solscan_provider.clone());

        let coinbase_pay_provider = Arc::new(CoinbaseProvider::new(
            coinbase_api_key,
            coinbase_app_id,
            "https://pay.coinbase.com/api/v1".into(),
        ));

        let meld_onramp_provider = Arc::new(MeldProvider::new(
            config.meld_api_url.clone(),
            config.meld_api_key.clone(),
        ));

        let bundler_ops_provider: Arc<dyn BundlerOpsProvider> =
            if let Some(override_bundler_url) = config.override_bundler_urls.clone() {
                Arc::new(MockAltoProvider::new(override_bundler_url))
            } else {
                Arc::new(PimlicoProvider::new(config.pimlico_api_key.clone()))
            };

        let mut fungible_price_providers: HashMap<CaipNamespaces, Arc<dyn FungiblePriceProvider>> =
            HashMap::new();
        fungible_price_providers.insert(CaipNamespaces::Eip155, one_inch_provider.clone());
        fungible_price_providers.insert(CaipNamespaces::Solana, solscan_provider.clone());

        let chain_orchestrator_provider =
            Arc::new(BungeeProvider::new(config.bungee_api_key.clone()));
        let simulation_provider = Arc::new(TenderlyProvider::new(
            config.tenderly_api_key.clone(),
            config.tenderly_account_id.clone(),
            config.tenderly_project_id.clone(),
            redis_pool.clone(),
        ));

        let token_metadata_cache = Arc::new(TokenMetadataCache::new(redis_pool.clone()));

        Self {
            rpc_supported_chains: SupportedChains {
                http: HashSet::new(),
                ws: HashSet::new(),
            },
            rpc_providers: HashMap::new(),
            rpc_weight_resolver: HashMap::new(),
            ws_providers: HashMap::new(),
            ws_weight_resolver: HashMap::new(),
            balance_supported_namespaces: HashSet::new(),
            balance_providers: HashMap::new(),
            balance_weight_resolver: HashMap::new(),
            prometheus_client,
            prometheus_workspace_header,
            history_providers,
            portfolio_provider,
            coinbase_pay_provider: coinbase_pay_provider.clone(),
            onramp_provider: coinbase_pay_provider,
            onramp_multi_provider: meld_onramp_provider,
            conversion_provider: one_inch_provider.clone(),
            fungible_price_providers,
            bundler_ops_provider,
            chain_orchestrator_provider,
            simulation_provider,
            token_metadata_cache,
        }
    }

    #[tracing::instrument(skip(self), level = "debug")]
    pub fn get_rpc_provider_for_chain_id(
        &self,
        chain_id: &str,
        max_providers: usize,
    ) -> Result<Vec<Arc<dyn RpcProvider>>, RpcError> {
        let Some(providers) = self.rpc_weight_resolver.get(chain_id) else {
            return Err(RpcError::UnsupportedChain(chain_id.to_string()));
        };

        if providers.is_empty() {
            return Err(RpcError::UnsupportedChain(chain_id.to_string()));
        }

        let weights: Vec<_> = providers
            .values()
            .map(|weight| weight.value())
            .map(|w| w.max(1))
            .collect();
        let non_zero_weight_providers = weights.iter().filter(|&x| *x > 0).count();
        let keys = providers.keys().cloned().collect::<Vec<_>>();

        match WeightedIndex::new(weights) {
            Ok(mut dist) => {
                let providers_to_iterate = std::cmp::min(max_providers, non_zero_weight_providers);
                let providers_result = (0..providers_to_iterate)
                    .map(|i| {
                        let dist_key = dist.sample(&mut OsRng);
                        let provider = keys.get(dist_key).ok_or_else(|| {
                            RpcError::WeightedProvidersIndex(format!(
                                "Failed to get random provider for chain_id: {chain_id}"
                            ))
                        })?;

                        // Update the weight of the provider to 0 to remove it from the next
                        // sampling, as updating weights returns an error if
                        // all weights are zero
                        if i < providers_to_iterate - 1 {
                            if let Err(e) = dist.update_weights(&[(dist_key, &0)]) {
                                return Err(RpcError::WeightedProvidersIndex(format!(
                                    "Failed to update weight in sampling iteration: {e}"
                                )));
                            }
                        };

                        self.rpc_providers.get(provider).cloned().ok_or_else(|| {
                            RpcError::WeightedProvidersIndex(format!(
                                "Provider not found during the weighted index check: {provider}"
                            ))
                        })
                    })
                    .collect::<Result<Vec<_>, _>>()?;
                Ok(providers_result)
            }
            Err(e) => {
                // Respond with temporarily unavailable when all weights are 0 for
                // a chain providers
                warn!("Failed to create weighted index: {e}");
                Err(RpcError::ChainTemporarilyUnavailable(chain_id.to_string()))
            }
        }
    }

    #[tracing::instrument(skip(self), level = "debug")]
    pub fn get_balance_provider_for_namespace(
        &self,
        namespace: &CaipNamespaces,
        max_providers: usize,
    ) -> Result<Vec<Arc<dyn BalanceProvider>>, RpcError> {
        let Some(providers) = self.balance_weight_resolver.get(namespace) else {
            return Err(RpcError::UnsupportedChain(namespace.to_string()));
        };

        if providers.is_empty() {
            return Err(RpcError::UnsupportedChain(namespace.to_string()));
        }

        // Adding non-minimal priority providers and use providers with the minimal priority
        // only for a failover retrying (append them to the end of the list)
        let minimal_weight_value = Weight::new(Priority::Minimal)
            .expect("Failed to create a Minimal priority value")
            .value();

        // Separate providers by weight and collect references
        let (high_priority_providers, non_minimal_weight_providers, minimal_weight_providers): (
            Vec<_>,
            Vec<_>,
            Vec<_>,
        ) = providers.iter().fold(
            (Vec::new(), Vec::new(), Vec::new()),
            |(mut high_priority, mut non_minimal, mut minimal), (provider_kind, weight)| {
                match weight.value().cmp(&minimal_weight_value) {
                    std::cmp::Ordering::Greater => {
                        high_priority.push((provider_kind, weight));
                        non_minimal.push(weight.value());
                    }
                    std::cmp::Ordering::Equal => {
                        if let Some(provider) = self.balance_providers.get(provider_kind) {
                            minimal.push(provider.clone());
                        }
                    }
                    // We don't have weights less than minimal priority
                    std::cmp::Ordering::Less => {}
                }
                (high_priority, non_minimal, minimal)
            },
        );

        let keys: Vec<_> = high_priority_providers.iter().map(|(key, _)| key).collect();

        // If no non-minimal providers are available, directly append minimal-priority providers
        if non_minimal_weight_providers.is_empty() {
            let minimal_weight_providers = minimal_weight_providers
                .into_iter()
                .take(max_providers)
                .collect::<Vec<_>>();
            return Ok(minimal_weight_providers);
        }

        match WeightedIndex::new(non_minimal_weight_providers.clone()) {
            Ok(mut dist) => {
                let providers_to_iterate =
                    std::cmp::min(max_providers, non_minimal_weight_providers.len());
                let mut providers_result = (0..providers_to_iterate)
                    .map(|i| {
                        let dist_key = dist.sample(&mut OsRng);
                        let provider = keys.get(dist_key).ok_or_else(|| {
                            RpcError::WeightedProvidersIndex(format!(
                                "Failed to get random balance provider for namespace: {namespace}"
                            ))
                        })?;

                        // Update the weight of the provider to 0 to remove it from the next
                        // sampling, as updating weights returns an error if
                        // all weights are zero
                        if i < providers_to_iterate - 1 {
                            if let Err(e) = dist.update_weights(&[(dist_key, &0)]) {
                                return Err(RpcError::WeightedProvidersIndex(format!(
                                    "Failed to update weight in sampling iteration: {e}"
                                )));
                            }
                        };

                        self.balance_providers
                            .get(provider)
                            .cloned()
                            .ok_or_else(|| {
                                RpcError::WeightedProvidersIndex(format!(
                                "Balance provider not found during the weighted index check: {provider}"
                            ))
                            })
                    })
                    .collect::<Result<Vec<_>, _>>()?;

                // Append minimal-priority providers to the end of the list, capped to remaining capacity
                let remaining_capacity = max_providers.saturating_sub(providers_result.len());
                providers_result.extend(
                    minimal_weight_providers
                        .into_iter()
                        .take(remaining_capacity),
                );

                Ok(providers_result)
            }
            Err(e) => {
                // Respond with temporarily unavailable when all weights are 0 for
                // a chain providers
                warn!("Failed to create weighted index: {e}");
                Err(RpcError::ChainTemporarilyUnavailable(namespace.to_string()))
            }
        }
    }

    #[tracing::instrument(skip(self), level = "debug")]
    pub fn get_ws_provider_for_chain_id(&self, chain_id: &str) -> Option<Arc<dyn RpcWsProvider>> {
        let providers = self.ws_weight_resolver.get(chain_id)?;
        if providers.is_empty() {
            return None;
        }

        let weights: Vec<_> = providers.values().map(|weight| weight.value()).collect();
        let keys = providers.keys().cloned().collect::<Vec<_>>();
        match WeightedIndex::new(weights) {
            Ok(dist) => {
                let random = dist.sample(&mut OsRng);
                let provider = keys
                    .get(random)
                    .expect("Failed to get random provider: out of index");

                self.ws_providers.get(provider).cloned()
            }
            Err(e) => {
                warn!("Failed to create weighted index: {e}");
                None
            }
        }
    }

    pub fn add_ws_provider<
        T: RpcProviderFactory<C> + RpcWsProvider + 'static,
        C: ProviderConfig,
    >(
        &mut self,
        provider_config: C,
    ) {
        let ws_provider = T::new(&provider_config);
        let arc_ws_provider = Arc::new(ws_provider);

        self.ws_providers
            .insert(provider_config.provider_kind(), arc_ws_provider);

        let provider_kind = provider_config.provider_kind();
        let supported_ws_chains = provider_config.supported_ws_chains();

        supported_ws_chains
            .into_iter()
            .for_each(|(chain_id, (_, weight))| {
                self.rpc_supported_chains.ws.insert(chain_id.clone());
                self.ws_weight_resolver
                    .entry(chain_id)
                    .or_default()
                    .insert(provider_kind.clone(), weight);
            });
    }

    pub fn add_rpc_provider<T: RpcProviderFactory<C> + RpcProvider + 'static, C: ProviderConfig>(
        &mut self,
        provider_config: C,
    ) {
        let provider = T::new(&provider_config);
        let arc_provider = Arc::new(provider);

        self.rpc_providers
            .insert(provider_config.provider_kind(), arc_provider);

        let provider_kind = provider_config.provider_kind();
        let supported_chains = provider_config.supported_chains();

        supported_chains
            .into_iter()
            .for_each(|(chain_id, (_, weight))| {
                self.rpc_supported_chains.http.insert(chain_id.clone());
                self.rpc_weight_resolver
                    .entry(chain_id)
                    .or_default()
                    .insert(provider_kind.clone(), weight);
            });
        debug!("Added provider: {}", provider_kind);
    }

    pub fn add_balance_provider<
        T: BalanceProviderFactory<C> + BalanceProvider + 'static,
        C: BalanceProviderConfig,
    >(
        &mut self,
        provider_config: C,
        cache: Option<Arc<Pool>>,
    ) {
        let provider = T::new(&provider_config, cache);
        let arc_provider = Arc::new(provider);

        self.balance_providers
            .insert(provider_config.provider_kind(), arc_provider);

        let provider_kind = provider_config.provider_kind();
        let supported_namespaces = provider_config.supported_namespaces();

        supported_namespaces
            .into_iter()
            .for_each(|(namespace, weight)| {
                self.balance_supported_namespaces.insert(namespace);
                self.balance_weight_resolver
                    .entry(namespace)
                    .or_default()
                    .insert(provider_kind.clone(), weight);
            });
        debug!("Balance provider added: {}", provider_kind);
    }

    #[tracing::instrument(skip_all, level = "debug")]
    pub async fn update_weights(&self, metrics: &crate::Metrics) {
        debug!("Updating weights");

        let Some(prometheus_client) = &self.prometheus_client else {
            debug!("Prometheus client not configured, skipping weight update");
            return;
        };

        let Ok(header_value) = HeaderValue::from_str(&self.prometheus_workspace_header) else {
            error!(
                "Failed to parse prometheus workspace header from {}",
                self.prometheus_workspace_header
            );
            return;
        };

        match prometheus_client
            .query("round(increase(provider_status_code_counter_total[3h]))")
            .header("host", header_value)
            .get()
            .await
        {
            Ok(data) => {
                let parsed_weights = weights::parse_weights(data);
                weights::update_values(&self.rpc_weight_resolver, parsed_weights);
                weights::record_values(&self.rpc_weight_resolver, metrics);
            }
            Err(e) => {
                warn!("Failed to update weights from prometheus: {e}");
            }
        }
    }

    #[tracing::instrument(skip(self), level = "debug")]
    pub fn get_rpc_provider_by_provider_id(
        &self,
        provider_id: &str,
    ) -> Option<Arc<dyn RpcProvider>> {
        let provider = ProviderKind::from_str(provider_id)?;

        self.get_rpc_provider_by_provider_kind(&provider)
    }

    #[tracing::instrument(skip(self), level = "debug")]
    pub fn get_rpc_provider_by_provider_kind(
        &self,
        provider_kind: &ProviderKind,
    ) -> Option<Arc<dyn RpcProvider>> {
        self.rpc_providers.get(provider_kind).cloned()
    }
}

#[derive(Debug, Clone, PartialEq, Eq, Hash)]
pub enum ProviderKind {
    Aurora,
    Arbitrum,
    Pokt,
    Binance,
    Bungee,
    ZKSync,
    Publicnode,
    Base,
    Zora,
    Zerion,
    Coinbase,
    OneInch,
    Quicknode,
    Near,
    Mantle,
    SolScan,
    Unichain,
    Morph,
    Tenderly,
    Dune,
    Wemix,
    Drpc,
    Odyssey,
    Syndica,
    Allnodes,
    Meld,
    Monad,
    Sui,
    Hiro,
    CallStatic,
    TheRpc,
    Moonbeam,
    Blast,
    Rootstock,
    Generic(String),
}

impl Display for ProviderKind {
    fn fmt(&self, f: &mut std::fmt::Formatter<'_>) -> std::fmt::Result {
        write!(
            f,
            "{}",
            match self {
                ProviderKind::Aurora => "Aurora",
                ProviderKind::Arbitrum => "Arbitrum",
                ProviderKind::Pokt => "Pokt",
                ProviderKind::Binance => "Binance",
                ProviderKind::Wemix => "Wemix",
                ProviderKind::Bungee => "Bungee",
                ProviderKind::ZKSync => "zkSync",
                ProviderKind::Publicnode => "Publicnode",
                ProviderKind::Base => "Base",
                ProviderKind::Zora => "Zora",
                ProviderKind::Zerion => "Zerion",
                ProviderKind::Coinbase => "Coinbase",
                ProviderKind::OneInch => "OneInch",
                ProviderKind::Quicknode => "Quicknode",
                ProviderKind::Near => "Near",
                ProviderKind::Mantle => "Mantle",
                ProviderKind::SolScan => "SolScan",
                ProviderKind::Unichain => "Unichain",
                ProviderKind::Morph => "Morph",
                ProviderKind::Tenderly => "Tenderly",
                ProviderKind::Dune => "Dune",
                ProviderKind::Drpc => "Drpc",
                ProviderKind::Odyssey => "Odyssey",
                ProviderKind::Syndica => "Syndica",
                ProviderKind::Allnodes => "Allnodes",
                ProviderKind::Meld => "Meld",
                ProviderKind::Monad => "Monad",
                ProviderKind::Sui => "Sui",
                ProviderKind::Hiro => "Hiro",
                ProviderKind::CallStatic => "CallStatic",
                ProviderKind::TheRpc => "TheRpc",
                ProviderKind::Moonbeam => "Moonbeam",
                ProviderKind::Blast => "Blast",
                ProviderKind::Rootstock => "Rootstock",
                ProviderKind::Generic(name) => name.as_str(),
            }
        )
    }
}

#[allow(clippy::should_implement_trait)]
impl ProviderKind {
    pub fn from_str(s: &str) -> Option<Self> {
        match s {
            "Aurora" => Some(Self::Aurora),
            "Arbitrum" => Some(Self::Arbitrum),
            "Pokt" => Some(Self::Pokt),
            "Binance" => Some(Self::Binance),
            "Bungee" => Some(Self::Bungee),
            "zkSync" => Some(Self::ZKSync),
            "Publicnode" => Some(Self::Publicnode),
            "Base" => Some(Self::Base),
            "Zora" => Some(Self::Zora),
            "Zerion" => Some(Self::Zerion),
            "Coinbase" => Some(Self::Coinbase),
            "OneInch" => Some(Self::OneInch),
            "Quicknode" => Some(Self::Quicknode),
            "Near" => Some(Self::Near),
            "Mantle" => Some(Self::Mantle),
            "SolScan" => Some(Self::SolScan),
            "Unichain" => Some(Self::Unichain),
            "Morph" => Some(Self::Morph),
            "Tenderly" => Some(Self::Tenderly),
            "Dune" => Some(Self::Dune),
            "Wemix" => Some(Self::Wemix),
            "Drpc" => Some(Self::Drpc),
            "Odyssey" => Some(Self::Odyssey),
            "Syndica" => Some(Self::Syndica),
            "Allnodes" => Some(Self::Allnodes),
            "Meld" => Some(Self::Meld),
            "Monad" => Some(Self::Monad),
            "Sui" => Some(Self::Sui),
            "Hiro" => Some(Self::Hiro),
            "CallStatic" => Some(Self::CallStatic),
            "TheRpc" => Some(Self::TheRpc),
            "Moonbeam" => Some(Self::Moonbeam),
            "Blast" => Some(Self::Blast),
            "Rootstock" => Some(Self::Rootstock),
            x => Some(Self::Generic(x.to_string())),
        }
    }
}

#[async_trait]
pub trait RpcProvider: Provider {
    async fn proxy(&self, chain_id: &str, body: bytes::Bytes) -> RpcResult<Response>;
}

pub trait RpcProviderFactory<T: ProviderConfig>: Provider {
    fn new(provider_config: &T) -> Self;
}

#[async_trait]
pub trait RpcWsProvider: Provider {
    async fn proxy(
        &self,
        ws: WebSocketUpgrade,
        query_params: RpcQueryParams,
    ) -> RpcResult<Response>;
}

const MAX_PRIORITY: u64 = 100;

#[derive(Debug, Clone, Copy, PartialEq, Eq)]
pub enum Priority {
    Max,
    High,
    Normal,
    Low,
    Minimal,
    Disabled,
    Custom(u64),
}

impl TryInto<PriorityValue> for Priority {
    type Error = RpcError;

    fn try_into(self) -> Result<PriorityValue, Self::Error> {
        match self {
            Self::Max => PriorityValue::new(MAX_PRIORITY),
            Self::High => PriorityValue::new(MAX_PRIORITY / 4 + MAX_PRIORITY / 2),
            Self::Normal => PriorityValue::new(MAX_PRIORITY / 2),
            Self::Low => PriorityValue::new(MAX_PRIORITY / 4),
            Self::Minimal => PriorityValue::new(1),
            Self::Disabled => PriorityValue::new(0),
            Self::Custom(value) => PriorityValue::new(value),
        }
    }
}

impl FromStr for Priority {
    type Err = std::num::ParseIntError;
    fn from_str(s: &str) -> Result<Self, Self::Err> {
        match s {
            "Max" => Ok(Self::Max),
            "High" => Ok(Self::High),
            "Normal" => Ok(Self::Normal),
            "Low" => Ok(Self::Low),
            "Minimal" => Ok(Self::Minimal),
            "Disabled" => Ok(Self::Disabled),
            _ => Ok(Self::Custom(s.parse::<u64>()?)),
        }
    }
}

#[derive(Debug)]
pub struct PriorityValue(u64);

impl PriorityValue {
    fn new(value: u64) -> RpcResult<Self> {
        if value > MAX_PRIORITY {
            return Err(anyhow::anyhow!(
                "Priority value cannot be greater than {}",
                MAX_PRIORITY
            ))
            .map_err(RpcError::from);
        }

        Ok(Self(value))
    }

    fn value(&self) -> u64 {
        self.0
    }
}

#[derive(Debug)]
pub struct Weight {
    value: std::sync::atomic::AtomicU64,
    priority: PriorityValue,
}

impl Weight {
    pub fn new(priority: Priority) -> RpcResult<Self> {
        let priority_val = TryInto::<PriorityValue>::try_into(priority)?.value();
        Ok(Self {
            value: std::sync::atomic::AtomicU64::new(priority_val),
            priority: PriorityValue::new(priority_val)?,
        })
    }

    pub fn value(&self) -> u64 {
        self.value.load(std::sync::atomic::Ordering::SeqCst)
    }

    pub fn update_value(&self, value: u64) {
        self.value.store(
            // Calulate the new value based on the priority, with MAX_PRIORITY/2 being the "normal"
            // value Everything above MAX_PRIORITY/2 will be prioritized, everything
            // below will be deprioritized
            (value * self.priority.value()) / (MAX_PRIORITY / 2),
            std::sync::atomic::Ordering::SeqCst,
        );
    }
}

#[derive(Debug)]
pub struct SupportedChain {
    pub chain_id: String,
    pub weight: Weight,
}

pub trait Provider: Send + Sync + Debug + RateLimited {
    fn supports_caip_chainid(&self, chain_id: &str) -> bool;

    fn supported_caip_chains(&self) -> Vec<String>;

    fn provider_kind(&self) -> ProviderKind;
}

#[async_trait]
pub trait RateLimited {
    async fn is_rate_limited(&self, data: &mut Response) -> bool;
}

#[async_trait]
pub trait HistoryProvider: Send + Sync {
    async fn get_transactions(
        &self,
        address: String,
        params: HistoryQueryParams,
        metadata_cache: &Arc<dyn TokenMetadataCacheProvider>,
        metrics: Arc<Metrics>,
    ) -> RpcResult<HistoryResponseBody>;

    fn provider_kind(&self) -> ProviderKind;
}

#[async_trait]
pub trait PortfolioProvider: Send + Sync + Debug {
    async fn get_portfolio(
        &self,
        address: String,
        params: PortfolioQueryParams,
        metrics: Arc<Metrics>,
    ) -> RpcResult<PortfolioResponseBody>;
}

#[async_trait]
pub trait OnRampProvider: Send + Sync + Debug {
    async fn get_buy_options(
        &self,
        params: OnRampBuyOptionsParams,
        metrics: Arc<Metrics>,
    ) -> RpcResult<OnRampBuyOptionsResponse>;

    async fn get_buy_quotes(
        &self,
        params: OnRampBuyQuotesParams,
        metrics: Arc<Metrics>,
    ) -> RpcResult<OnRampBuyQuotesResponse>;
}

#[async_trait]
pub trait OnRampMultiProvider: Send + Sync + Debug {
    async fn get_providers(
        &self,
        params: OnRampProvidersQueryParams,
        metrics: Arc<Metrics>,
    ) -> RpcResult<Vec<OnRampProvidersResponse>>;

    async fn get_providers_properties(
        &self,
        params: OnRampProvidersPropertiesQueryParams,
        metrics: Arc<Metrics>,
    ) -> RpcResult<serde_json::Value>;

    async fn get_widget(
        &self,
        params: OnRampWidgetQueryParams,
        metrics: Arc<Metrics>,
    ) -> RpcResult<OnRampWidgetResponse>;

    async fn get_quotes(
        &self,
        params: MultiQuotesQueryParams,
        metrics: Arc<Metrics>,
    ) -> RpcResult<Vec<MultiQuotesResponse>>;
}

#[async_trait]
pub trait BalanceProvider: Send + Sync {
    async fn get_balance(
        &self,
        address: String,
        params: BalanceQueryParams,
        metadata_cache: &Arc<dyn TokenMetadataCacheProvider>,
        metrics: Arc<Metrics>,
    ) -> RpcResult<BalanceResponseBody>;

    fn provider_kind(&self) -> ProviderKind;
}

pub trait BalanceProviderFactory<T: BalanceProviderConfig>: BalanceProvider {
    fn new(provider_config: &T, cache: Option<Arc<Pool>>) -> Self;
}

#[async_trait]
pub trait FungiblePriceProvider: Send + Sync {
    async fn get_price(
        &self,
        chain_id: &str,
        address: &str,
        currency: &SupportedCurrencies,
        metadata_cache: &Arc<dyn TokenMetadataCacheProvider>,
        metrics: Arc<Metrics>,
    ) -> RpcResult<PriceResponseBody>;
}

#[async_trait]
pub trait ConversionProvider: Send + Sync {
    async fn get_tokens_list(
        &self,
        params: TokensListQueryParams,
        metrics: Arc<Metrics>,
    ) -> RpcResult<TokensListResponseBody>;

    async fn get_convert_quote(
        &self,
        params: ConvertQuoteQueryParams,
        metrics: Arc<Metrics>,
    ) -> RpcResult<ConvertQuoteResponseBody>;

    async fn build_approve_tx(
        &self,
        params: ConvertApproveQueryParams,
        metrics: Arc<Metrics>,
    ) -> RpcResult<ConvertApproveResponseBody>;

    async fn build_convert_tx(
        &self,
        params: ConvertTransactionQueryParams,
        metrics: Arc<Metrics>,
    ) -> RpcResult<ConvertTransactionResponseBody>;

    async fn get_gas_price(
        &self,
        params: GasPriceQueryParams,
        metrics: Arc<Metrics>,
    ) -> RpcResult<GasPriceQueryResponseBody>;

    async fn get_allowance(
        &self,
        params: AllowanceQueryParams,
        metrics: Arc<Metrics>,
    ) -> RpcResult<AllowanceResponseBody>;
}

/// List of supported bundler operations
#[derive(Debug, Serialize, Deserialize, Clone, Eq, PartialEq, Hash)]
pub enum SupportedBundlerOps {
    #[serde(rename = "eth_getUserOperationReceipt")]
    EthGetUserOperationReceipt,
    #[serde(rename = "eth_sendUserOperation")]
    EthSendUserOperation,
    #[serde(rename = "eth_estimateUserOperationGas")]
    EthEstimateUserOperationGas,
    /// Paymaster sponsor UserOp
    #[serde(rename = "pm_sponsorUserOperation")]
    PmSponsorUserOperation,
    #[serde(rename = "pm_getPaymasterData")]
    PmGetPaymasterData,
    #[serde(rename = "pm_getPaymasterStubData")]
    PmGetPaymasterStubData,
    #[serde(rename = "pimlico_getUserOperationGasPrice")]
    PimlicoGetUserOperationGasPrice,
}

/// Provider for the bundler operations
#[async_trait]
pub trait BundlerOpsProvider: Send + Sync + Debug {
    /// Send JSON-RPC request to the bundler
    async fn bundler_rpc_call(
        &self,
        chain_id: &str,
        id: Id,
        jsonrpc: Arc<str>,
        method: &SupportedBundlerOps,
        params: serde_json::Value,
    ) -> RpcResult<serde_json::Value>;

    /// Maps the operations enum variant to its provider-specific operation string.
    fn to_provider_op(&self, op: &SupportedBundlerOps) -> String;
}

/// Provider for the chain orchestrator operations
#[async_trait]
#[allow(clippy::too_many_arguments)]
pub trait ChainOrchestrationProvider: Send + Sync + Debug {
    async fn get_bridging_quotes(
        &self,
        from_chain_id: String,
        from_token_address: Address,
        to_chain_id: String,
        to_token_address: Address,
        amount: U256,
        user_address: Address,
        metrics: Arc<Metrics>,
    ) -> Result<Vec<Value>, RpcError>;

    async fn build_bridging_tx(
        &self,
        route: Value,
        metrics: Arc<Metrics>,
    ) -> Result<bungee::BungeeBuildTx, RpcError>;

    async fn check_allowance(
        &self,
        chain_id: String,
        owner: Address,
        target: Address,
        token_address: Address,
        metrics: Arc<Metrics>,
    ) -> Result<U256, RpcError>;

    async fn build_approval_tx(
        &self,
        chain_id: String,
        owner: Address,
        target: Address,
        token_address: Address,
        amount: U256,
        metrics: Arc<Metrics>,
    ) -> Result<bungee::BungeeApprovalTx, RpcError>;
}

/// Provider for the transaction simulation
#[async_trait]
pub trait SimulationProvider: Send + Sync {
    async fn simulate_transaction(
        &self,
        chain_id: String,
        from: Address,
        to: Address,
        input: Bytes,
        state_overrides: HashMap<Address, HashMap<B256, B256>>,
        metrics: Arc<Metrics>,
    ) -> Result<tenderly::SimulationResponse, RpcError>;

    async fn simulate_bundled_transactions(
        &self,
        transactions: Vec<Transaction>,
        state_overrides: HashMap<Address, HashMap<B256, B256>>,
        metrics: Arc<Metrics>,
    ) -> Result<tenderly::BundledSimulationResponse, RpcError>;

    /// Get the cached gas estimation
    /// for the token contract and chain_id
    async fn get_cached_gas_estimation(
        &self,
        chain_id: &str,
        contract_address: Address,
        function_type: Option<Erc20FunctionType>,
    ) -> Result<Option<u64>, RpcError>;

    /// Save to the cahce the gas estimation
    /// for the token contract and chain_id
    async fn set_cached_gas_estimation(
        &self,
        chain_id: &str,
        contract_address: Address,
        function_type: Option<Erc20FunctionType>,
        gas: u64,
    ) -> Result<(), RpcError>;
}

/// Provider for Tokens metadata caching
#[async_trait]
pub trait TokenMetadataCacheProvider: Send + Sync {
    /// Get the cached metadata for the token
    async fn get_metadata(
        &self,
        caip10_token_address: &str,
    ) -> Result<Option<TokenMetadataCacheItem>, RpcError>;

    /// Save to the cache the metadata for the token
    async fn set_metadata(
        &self,
        caip10_token_address: &str,
        item: &TokenMetadataCacheItem,
    ) -> Result<(), RpcError>;
}

#[cfg(test)]
mod tests {
    use super::*;

    #[test]
<<<<<<< HEAD
    fn test_priority_from_str() {
        assert_eq!(Priority::from_str("Max"), Ok(Priority::Max));
        assert_eq!(Priority::from_str("High"), Ok(Priority::High));
        assert_eq!(Priority::from_str("Normal"), Ok(Priority::Normal));
        assert_eq!(Priority::from_str("Low"), Ok(Priority::Low));
        assert_eq!(Priority::from_str("Minimal"), Ok(Priority::Minimal));
        assert_eq!(Priority::from_str("Disabled"), Ok(Priority::Disabled));
        assert_eq!(Priority::from_str("100"), Ok(Priority::Custom(100)));
        assert!(Priority::from_str("100.5").is_err());
        assert!(Priority::from_str("").is_err());
=======
    fn test_is_node_error_rpc_message() {
        let rate_limited_messages = vec![
            "invalid request: json: cannot unmarshal array into Go value of type jsonrpc.Request",
        ];

        for message in rate_limited_messages {
            assert!(
                is_node_error_rpc_message(message),
                "Message '{message}' should be detected as an internal error"
            );
        }
>>>>>>> f0447d0e
    }
}<|MERGE_RESOLUTION|>--- conflicted
+++ resolved
@@ -190,6 +190,7 @@
     callstatic::CallStaticProvider,
     drpc::DrpcProvider,
     dune::DuneProvider,
+    generic::GenericProvider,
     hiro::HiroProvider,
     mantle::MantleProvider,
     meld::MeldProvider,
@@ -1323,7 +1324,6 @@
     use super::*;
 
     #[test]
-<<<<<<< HEAD
     fn test_priority_from_str() {
         assert_eq!(Priority::from_str("Max"), Ok(Priority::Max));
         assert_eq!(Priority::from_str("High"), Ok(Priority::High));
@@ -1334,7 +1334,9 @@
         assert_eq!(Priority::from_str("100"), Ok(Priority::Custom(100)));
         assert!(Priority::from_str("100.5").is_err());
         assert!(Priority::from_str("").is_err());
-=======
+    }
+
+    #[test]
     fn test_is_node_error_rpc_message() {
         let rate_limited_messages = vec![
             "invalid request: json: cannot unmarshal array into Go value of type jsonrpc.Request",
@@ -1346,6 +1348,5 @@
                 "Message '{message}' should be detected as an internal error"
             );
         }
->>>>>>> f0447d0e
     }
 }