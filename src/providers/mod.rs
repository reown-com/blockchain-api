use {
    self::coinbase::CoinbaseProvider,
    crate::{
        env::{BalanceProviderConfig, ProviderConfig},
        error::{RpcError, RpcResult},
        handlers::{
            balance::{
                self, BalanceQueryParams, BalanceResponseBody, TokenMetadataCache,
                TokenMetadataCacheItem,
            },
            convert::{
                allowance::{AllowanceQueryParams, AllowanceResponseBody},
                approve::{ConvertApproveQueryParams, ConvertApproveResponseBody},
                gas_price::{GasPriceQueryParams, GasPriceQueryResponseBody},
                quotes::{ConvertQuoteQueryParams, ConvertQuoteResponseBody},
                tokens::{TokensListQueryParams, TokensListResponseBody},
                transaction::{ConvertTransactionQueryParams, ConvertTransactionResponseBody},
            },
            fungible_price::PriceResponseBody,
            history::{HistoryQueryParams, HistoryResponseBody},
            onramp::{
                multi_quotes::{
                    QueryParams as MultiQuotesQueryParams, QuotesResponse as MultiQuotesResponse,
                },
                options::{OnRampBuyOptionsParams, OnRampBuyOptionsResponse},
                properties::QueryParams as OnRampProvidersPropertiesQueryParams,
                providers::{
                    ProvidersResponse as OnRampProvidersResponse,
                    QueryParams as OnRampProvidersQueryParams,
                },
                quotes::{OnRampBuyQuotesParams, OnRampBuyQuotesResponse},
                widget::{
                    QueryParams as OnRampWidgetQueryParams, WidgetResponse as OnRampWidgetResponse,
                },
            },
            portfolio::{PortfolioQueryParams, PortfolioResponseBody},
            RpcQueryParams, SupportedCurrencies,
        },
        utils::crypto::{CaipNamespaces, Erc20FunctionType},
        Metrics,
    },
    alloy::{
        primitives::{Address, Bytes, B256, U256},
        rpc::json_rpc::Id,
    },
    async_trait::async_trait,
    axum::response::Response,
    axum_tungstenite::WebSocketUpgrade,
    deadpool_redis::Pool,
    hyper::http::HeaderValue,
    mock_alto::{MockAltoProvider, MockAltoUrls},
    rand::{distributions::WeightedIndex, prelude::Distribution, rngs::OsRng},
    serde::{Deserialize, Serialize},
    serde_json::Value,
    std::{
        collections::{HashMap, HashSet},
        fmt::{Debug, Display},
        hash::Hash,
        sync::Arc,
    },
    tracing::{debug, error, log::warn},
    wc::metrics::TaskMetrics,
    yttrium::chain_abstraction::api::Transaction,
};

mod allnodes;
mod arbitrum;
mod aurora;
mod base;
mod binance;
mod blast;
mod bungee;
mod callstatic;
mod coinbase;
mod drpc;
mod dune;
mod edexa;
mod hiro;
mod mantle;
mod meld;
pub mod mock_alto;
mod monad;
mod moonbeam;
mod morph;
mod near;
mod odyssey;
mod one_inch;
mod pimlico;
mod pokt;
mod publicnode;
mod quicknode;
mod rootstock;
mod solscan;
mod sui;
mod syndica;
pub mod tenderly;
mod therpc;
mod unichain;
mod weights;
mod wemix;
pub mod zerion;
mod zksync;
mod zora;

pub use {
    allnodes::{AllnodesProvider, AllnodesWsProvider},
    arbitrum::ArbitrumProvider,
    aurora::AuroraProvider,
    base::BaseProvider,
    binance::BinanceProvider,
    blast::BlastProvider,
    bungee::BungeeProvider,
    callstatic::CallStaticProvider,
    drpc::DrpcProvider,
    dune::DuneProvider,
    edexa::EdexaProvider,
    hiro::HiroProvider,
    mantle::MantleProvider,
    meld::MeldProvider,
    monad::MonadProvider,
    moonbeam::MoonbeamProvider,
    morph::MorphProvider,
    near::NearProvider,
    odyssey::OdysseyProvider,
    one_inch::OneInchProvider,
    pimlico::PimlicoProvider,
    pokt::PoktProvider,
    publicnode::PublicnodeProvider,
    quicknode::QuicknodeProvider,
    rootstock::RootstockProvider,
    solscan::SolScanProvider,
    sui::SuiProvider,
    syndica::{SyndicaProvider, SyndicaWsProvider},
    tenderly::TenderlyProvider,
    therpc::TheRpcProvider,
    unichain::UnichainProvider,
    wemix::WemixProvider,
    zerion::ZerionProvider,
    zksync::ZKSyncProvider,
    zora::{ZoraProvider, ZoraWsProvider},
};

static WS_PROXY_TASK_METRICS: TaskMetrics = TaskMetrics::new("ws_proxy_task");

pub type ChainsWeightResolver = HashMap<String, HashMap<ProviderKind, Weight>>;
pub type NamespacesWeightResolver = HashMap<CaipNamespaces, HashMap<ProviderKind, Weight>>;

#[derive(Debug, Clone, PartialEq, Eq, serde::Deserialize)]
pub struct ProvidersConfig {
    pub prometheus_query_url: Option<String>,
    pub prometheus_workspace_header: Option<String>,

    /// Redis address for provider's responses caching
    pub cache_redis_addr: Option<String>,

    pub pokt_project_id: String,
    pub quicknode_api_tokens: String,

    pub zerion_api_key: String,
    pub coinbase_api_key: Option<String>,
    pub coinbase_app_id: Option<String>,
    pub one_inch_api_key: Option<String>,
    pub one_inch_referrer: Option<String>,
    /// Pimlico API token key
    pub pimlico_api_key: String,
    /// SolScan API v2 token key
    pub solscan_api_v2_token: String,
    /// Bungee API key
    pub bungee_api_key: String,
    /// Tenderly API key
    pub tenderly_api_key: String,
    /// Tenderly Account ID
    pub tenderly_account_id: String,
    /// Tenderly Project ID
    pub tenderly_project_id: String,
    /// Dune API key
    pub dune_api_key: String,
    /// Syndica API key
    pub syndica_api_key: String,
    /// Allnodes API key
    pub allnodes_api_key: String,
    /// Meld API key
    pub meld_api_key: String,
    /// Meld API Base URL
    pub meld_api_url: String,
    /// CallStatic API key
    pub callstatic_api_key: String,
    /// Blast.io API key
    pub blast_api_key: String,

    pub override_bundler_urls: Option<MockAltoUrls>,
}

#[derive(Debug, Serialize, Deserialize, Clone)]
pub struct SupportedChains {
    pub http: HashSet<String>,
    pub ws: HashSet<String>,
}

pub struct ProviderRepository {
    pub rpc_supported_chains: SupportedChains,
    rpc_providers: HashMap<ProviderKind, Arc<dyn RpcProvider>>,
    rpc_weight_resolver: ChainsWeightResolver,

    ws_providers: HashMap<ProviderKind, Arc<dyn RpcWsProvider>>,
    ws_weight_resolver: ChainsWeightResolver,

    balance_supported_namespaces: HashSet<CaipNamespaces>,
    balance_providers: HashMap<ProviderKind, Arc<dyn BalanceProvider>>,
    balance_weight_resolver: NamespacesWeightResolver,

    pub history_providers: HashMap<CaipNamespaces, Arc<dyn HistoryProvider>>,
    pub portfolio_provider: Arc<dyn PortfolioProvider>,
    pub coinbase_pay_provider: Arc<dyn HistoryProvider>,
    pub onramp_provider: Arc<dyn OnRampProvider>,
    pub onramp_multi_provider: Arc<dyn OnRampMultiProvider>,

    pub conversion_provider: Arc<dyn ConversionProvider>,
    pub fungible_price_providers: HashMap<CaipNamespaces, Arc<dyn FungiblePriceProvider>>,
    pub bundler_ops_provider: Arc<dyn BundlerOpsProvider>,
    pub chain_orchestrator_provider: Arc<dyn ChainOrchestrationProvider>,
    pub simulation_provider: Arc<dyn SimulationProvider>,

    pub token_metadata_cache: Arc<dyn TokenMetadataCacheProvider>,

    prometheus_client: Option<prometheus_http_query::Client>,
    prometheus_workspace_header: String,
}

impl ProviderRepository {
    #[allow(clippy::new_without_default)]
    pub fn new(config: &ProvidersConfig) -> Self {
        let prometheus_client =
            config
                .prometheus_query_url
                .clone()
                .and_then(|prometheus_query_url| {
                    match prometheus_http_query::Client::try_from(prometheus_query_url) {
                        Ok(client) => Some(client),
                        Err(err) => {
                            error!("Failed to connect to prometheus: {}", err);
                            None
                        }
                    }
                });

        let prometheus_workspace_header = config
            .prometheus_workspace_header
            .clone()
            .unwrap_or("localhost:9090".into());

        // Redis pool for providers responses caching where needed
        let mut redis_pool = None;
        if let Some(redis_addr) = &config.cache_redis_addr {
            let redis_builder = deadpool_redis::Config::from_url(redis_addr)
                .builder()
                .map_err(|e| {
                    error!(
                        "Failed to create redis pool builder for provider's responses caching: {:?}",
                        e
                    );
                })
                .expect("Failed to create redis pool builder for provider's responses caching, builder is None");

            redis_pool = Some(Arc::new(
                redis_builder
                    .runtime(deadpool_redis::Runtime::Tokio1)
                    .build()
                    .expect("Failed to create redis pool"),
            ));
        };

        // Don't crash the application if the ZERION_API_KEY is not set
        // TODO: find a better way to handle this
        let zerion_api_key = config.zerion_api_key.clone();

        // Don't crash the application if the COINBASE_API_KEY_UNDEFINED is not set
        // TODO: find a better way to handle this
        let coinbase_api_key = config
            .coinbase_api_key
            .clone()
            .unwrap_or("COINBASE_API_KEY_UNDEFINED".into());

        // Don't crash the application if the COINBASE_APP_ID_UNDEFINED is not set
        // TODO: find a better way to handle this
        let coinbase_app_id = config
            .coinbase_app_id
            .clone()
            .unwrap_or("COINBASE_APP_ID_UNDEFINED".into());

        // Don't crash the application if the ONE_INCH_API_KEY is not set
        // TODO: find a better way to handle this
        let one_inch_api_key = config
            .one_inch_api_key
            .clone()
            .unwrap_or("ONE_INCH_API_KEY".into());
        let one_inch_referrer = config.one_inch_referrer.clone();
        if one_inch_referrer.is_none() {
            warn!("ONE_INCH_REFERRER is not set");
        }

        let zerion_provider = Arc::new(ZerionProvider::new(zerion_api_key));
        let one_inch_provider = Arc::new(OneInchProvider::new(one_inch_api_key, one_inch_referrer));
        let portfolio_provider = zerion_provider.clone();
        let solscan_provider = Arc::new(SolScanProvider::new(
            config.solscan_api_v2_token.clone(),
            redis_pool.clone(),
        ));

        let mut balance_providers: HashMap<CaipNamespaces, Arc<dyn BalanceProvider>> =
            HashMap::new();
        balance_providers.insert(CaipNamespaces::Eip155, zerion_provider.clone());
        balance_providers.insert(CaipNamespaces::Solana, solscan_provider.clone());

        let mut history_providers: HashMap<CaipNamespaces, Arc<dyn HistoryProvider>> =
            HashMap::new();
        history_providers.insert(CaipNamespaces::Eip155, zerion_provider.clone());
        history_providers.insert(CaipNamespaces::Solana, solscan_provider.clone());

        let coinbase_pay_provider = Arc::new(CoinbaseProvider::new(
            coinbase_api_key,
            coinbase_app_id,
            "https://pay.coinbase.com/api/v1".into(),
        ));

        let meld_onramp_provider = Arc::new(MeldProvider::new(
            config.meld_api_url.clone(),
            config.meld_api_key.clone(),
        ));

        let bundler_ops_provider: Arc<dyn BundlerOpsProvider> =
            if let Some(override_bundler_url) = config.override_bundler_urls.clone() {
                Arc::new(MockAltoProvider::new(override_bundler_url))
            } else {
                Arc::new(PimlicoProvider::new(config.pimlico_api_key.clone()))
            };

        let mut fungible_price_providers: HashMap<CaipNamespaces, Arc<dyn FungiblePriceProvider>> =
            HashMap::new();
        fungible_price_providers.insert(CaipNamespaces::Eip155, one_inch_provider.clone());
        fungible_price_providers.insert(CaipNamespaces::Solana, solscan_provider.clone());

        let chain_orchestrator_provider =
            Arc::new(BungeeProvider::new(config.bungee_api_key.clone()));
        let simulation_provider = Arc::new(TenderlyProvider::new(
            config.tenderly_api_key.clone(),
            config.tenderly_account_id.clone(),
            config.tenderly_project_id.clone(),
            redis_pool.clone(),
        ));

        let token_metadata_cache = Arc::new(TokenMetadataCache::new(redis_pool.clone()));

        Self {
            rpc_supported_chains: SupportedChains {
                http: HashSet::new(),
                ws: HashSet::new(),
            },
            rpc_providers: HashMap::new(),
            rpc_weight_resolver: HashMap::new(),
            ws_providers: HashMap::new(),
            ws_weight_resolver: HashMap::new(),
            balance_supported_namespaces: HashSet::new(),
            balance_providers: HashMap::new(),
            balance_weight_resolver: HashMap::new(),
            prometheus_client,
            prometheus_workspace_header,
            history_providers,
            portfolio_provider,
            coinbase_pay_provider: coinbase_pay_provider.clone(),
            onramp_provider: coinbase_pay_provider,
            onramp_multi_provider: meld_onramp_provider,
            conversion_provider: one_inch_provider.clone(),
            fungible_price_providers,
            bundler_ops_provider,
            chain_orchestrator_provider,
            simulation_provider,
            token_metadata_cache,
        }
    }

    #[tracing::instrument(skip(self), level = "debug")]
    pub fn get_rpc_provider_for_chain_id(
        &self,
        chain_id: &str,
        max_providers: usize,
    ) -> Result<Vec<Arc<dyn RpcProvider>>, RpcError> {
        let Some(providers) = self.rpc_weight_resolver.get(chain_id) else {
            return Err(RpcError::UnsupportedChain(chain_id.to_string()));
        };

        if providers.is_empty() {
            return Err(RpcError::UnsupportedChain(chain_id.to_string()));
        }

        let weights: Vec<_> = providers
            .iter()
            .map(|(_, weight)| weight.value())
            .map(|w| w.max(1))
            .collect();
        let non_zero_weight_providers = weights.iter().filter(|&x| *x > 0).count();
        let keys = providers.keys().cloned().collect::<Vec<_>>();

        match WeightedIndex::new(weights) {
            Ok(mut dist) => {
                let providers_to_iterate = std::cmp::min(max_providers, non_zero_weight_providers);
                let providers_result = (0..providers_to_iterate)
                    .map(|i| {
                        let dist_key = dist.sample(&mut OsRng);
                        let provider = keys.get(dist_key).ok_or_else(|| {
                            RpcError::WeightedProvidersIndex(format!(
                                "Failed to get random provider for chain_id: {}",
                                chain_id
                            ))
                        })?;

                        // Update the weight of the provider to 0 to remove it from the next
                        // sampling, as updating weights returns an error if
                        // all weights are zero
                        if i < providers_to_iterate - 1 {
                            if let Err(e) = dist.update_weights(&[(dist_key, &0)]) {
                                return Err(RpcError::WeightedProvidersIndex(format!(
                                    "Failed to update weight in sampling iteration: {}",
                                    e
                                )));
                            }
                        };

                        self.rpc_providers.get(provider).cloned().ok_or_else(|| {
                            RpcError::WeightedProvidersIndex(format!(
                                "Provider not found during the weighted index check: {}",
                                provider
                            ))
                        })
                    })
                    .collect::<Result<Vec<_>, _>>()?;
                Ok(providers_result)
            }
            Err(e) => {
                // Respond with temporarily unavailable when all weights are 0 for
                // a chain providers
                warn!("Failed to create weighted index: {}", e);
                Err(RpcError::ChainTemporarilyUnavailable(chain_id.to_string()))
            }
        }
    }

    #[tracing::instrument(skip(self), level = "debug")]
    pub fn get_balance_provider_for_namespace(
        &self,
        namespace: &CaipNamespaces,
        max_providers: usize,
    ) -> Result<Vec<Arc<dyn BalanceProvider>>, RpcError> {
        let Some(providers) = self.balance_weight_resolver.get(namespace) else {
            return Err(RpcError::UnsupportedChain(namespace.to_string()));
        };

        if providers.is_empty() {
            return Err(RpcError::UnsupportedChain(namespace.to_string()));
        }

        // Adding non-minimal priority providers and use providers with the minimal priority
        // only for a failover retrying (append them to the end of the list)
        let minimal_weight_value = Weight::new(Priority::Minimal)
            .expect("Failed to create a Minimal priority value")
            .value();

        // Separate providers by weight and collect references
        let (high_priority_providers, non_minimal_weight_providers, minimal_weight_providers): (
            Vec<_>,
            Vec<_>,
            Vec<_>,
        ) = providers.iter().fold(
            (Vec::new(), Vec::new(), Vec::new()),
            |(mut high_priority, mut non_minimal, mut minimal), (provider_kind, weight)| {
                match weight.value().cmp(&minimal_weight_value) {
                    std::cmp::Ordering::Greater => {
                        high_priority.push((provider_kind, weight));
                        non_minimal.push(weight.value());
                    }
                    std::cmp::Ordering::Equal => {
                        if let Some(provider) = self.balance_providers.get(provider_kind) {
                            minimal.push(provider.clone());
                        }
                    }
                    // We don't have weights less than minimal priority
                    std::cmp::Ordering::Less => {}
                }
                (high_priority, non_minimal, minimal)
            },
        );

        let keys: Vec<_> = high_priority_providers.iter().map(|(key, _)| key).collect();

        // If no non-minimal providers are available, directly append minimal-priority providers
        if non_minimal_weight_providers.is_empty() {
            let minimal_weight_providers = minimal_weight_providers
                .into_iter()
                .take(max_providers)
                .collect::<Vec<_>>();
            return Ok(minimal_weight_providers);
        }

        match WeightedIndex::new(non_minimal_weight_providers.clone()) {
            Ok(mut dist) => {
                let providers_to_iterate =
                    std::cmp::min(max_providers, non_minimal_weight_providers.len());
                let mut providers_result = (0..providers_to_iterate)
                    .map(|i| {
                        let dist_key = dist.sample(&mut OsRng);
                        let provider = keys.get(dist_key).ok_or_else(|| {
                            RpcError::WeightedProvidersIndex(format!(
                                "Failed to get random balance provider for namespace: {}",
                                namespace
                            ))
                        })?;

                        // Update the weight of the provider to 0 to remove it from the next
                        // sampling, as updating weights returns an error if
                        // all weights are zero
                        if i < providers_to_iterate - 1 {
                            if let Err(e) = dist.update_weights(&[(dist_key, &0)]) {
                                return Err(RpcError::WeightedProvidersIndex(format!(
                                    "Failed to update weight in sampling iteration: {}",
                                    e
                                )));
                            }
                        };

                        self.balance_providers
                            .get(provider)
                            .cloned()
                            .ok_or_else(|| {
                                RpcError::WeightedProvidersIndex(format!(
                                "Balance provider not found during the weighted index check: {}",
                                provider
                            ))
                            })
                    })
                    .collect::<Result<Vec<_>, _>>()?;

                // Append minimal-priority providers to the end of the list, capped to remaining capacity
                let remaining_capacity = max_providers.saturating_sub(providers_result.len());
                providers_result.extend(
                    minimal_weight_providers
                        .into_iter()
                        .take(remaining_capacity),
                );

                Ok(providers_result)
            }
            Err(e) => {
                // Respond with temporarily unavailable when all weights are 0 for
                // a chain providers
                warn!("Failed to create weighted index: {}", e);
                Err(RpcError::ChainTemporarilyUnavailable(namespace.to_string()))
            }
        }
    }

    #[tracing::instrument(skip(self), level = "debug")]
    pub fn get_ws_provider_for_chain_id(&self, chain_id: &str) -> Option<Arc<dyn RpcWsProvider>> {
        let providers = self.ws_weight_resolver.get(chain_id)?;
        if providers.is_empty() {
            return None;
        }

        let weights: Vec<_> = providers.iter().map(|(_, weight)| weight.value()).collect();
        let keys = providers.keys().cloned().collect::<Vec<_>>();
        match WeightedIndex::new(weights) {
            Ok(dist) => {
                let random = dist.sample(&mut OsRng);
                let provider = keys
                    .get(random)
                    .expect("Failed to get random provider: out of index");

                self.ws_providers.get(provider).cloned()
            }
            Err(e) => {
                warn!("Failed to create weighted index: {}", e);
                None
            }
        }
    }

    pub fn add_ws_provider<
        T: RpcProviderFactory<C> + RpcWsProvider + 'static,
        C: ProviderConfig,
    >(
        &mut self,
        provider_config: C,
    ) {
        let ws_provider = T::new(&provider_config);
        let arc_ws_provider = Arc::new(ws_provider);

        self.ws_providers
            .insert(provider_config.provider_kind(), arc_ws_provider);

        let provider_kind = provider_config.provider_kind();
        let supported_ws_chains = provider_config.supported_ws_chains();

        supported_ws_chains
            .into_iter()
            .for_each(|(chain_id, (_, weight))| {
                self.rpc_supported_chains.ws.insert(chain_id.clone());
                self.ws_weight_resolver
                    .entry(chain_id)
                    .or_default()
                    .insert(provider_kind, weight);
            });
    }

    pub fn add_rpc_provider<T: RpcProviderFactory<C> + RpcProvider + 'static, C: ProviderConfig>(
        &mut self,
        provider_config: C,
    ) {
        let provider = T::new(&provider_config);
        let arc_provider = Arc::new(provider);

        self.rpc_providers
            .insert(provider_config.provider_kind(), arc_provider);

        let provider_kind = provider_config.provider_kind();
        let supported_chains = provider_config.supported_chains();

        supported_chains
            .into_iter()
            .for_each(|(chain_id, (_, weight))| {
                self.rpc_supported_chains.http.insert(chain_id.clone());
                self.rpc_weight_resolver
                    .entry(chain_id)
                    .or_default()
                    .insert(provider_kind, weight);
            });
        debug!("Added provider: {}", provider_kind);
    }

    pub fn add_balance_provider<
        T: BalanceProviderFactory<C> + BalanceProvider + 'static,
        C: BalanceProviderConfig,
    >(
        &mut self,
        provider_config: C,
        cache: Option<Arc<Pool>>,
    ) {
        let provider = T::new(&provider_config, cache);
        let arc_provider = Arc::new(provider);

        self.balance_providers
            .insert(provider_config.provider_kind(), arc_provider);

        let provider_kind = provider_config.provider_kind();
        let supported_namespaces = provider_config.supported_namespaces();

        supported_namespaces
            .into_iter()
            .for_each(|(namespace, weight)| {
                self.balance_supported_namespaces.insert(namespace);
                self.balance_weight_resolver
                    .entry(namespace)
                    .or_default()
                    .insert(provider_kind, weight);
            });
        debug!("Balance provider added: {}", provider_kind);
    }

    #[tracing::instrument(skip_all, level = "debug")]
    pub async fn update_weights(&self, metrics: &crate::Metrics) {
        debug!("Updating weights");

        let Some(prometheus_client) = &self.prometheus_client else {
            debug!("Prometheus client not configured, skipping weight update");
            return;
        };

        let Ok(header_value) = HeaderValue::from_str(&self.prometheus_workspace_header) else {
            error!(
                "Failed to parse prometheus workspace header from {}",
                self.prometheus_workspace_header
            );
            return;
        };

        match prometheus_client
            .query("round(increase(provider_status_code_counter_total[3h]))")
            .header("host", header_value)
            .get()
            .await
        {
            Ok(data) => {
                let parsed_weights = weights::parse_weights(data);
                weights::update_values(&self.rpc_weight_resolver, parsed_weights);
                weights::record_values(&self.rpc_weight_resolver, metrics);
            }
            Err(e) => {
                warn!("Failed to update weights from prometheus: {}", e);
            }
        }
    }

    #[tracing::instrument(skip(self), level = "debug")]
    pub fn get_rpc_provider_by_provider_id(
        &self,
        provider_id: &str,
    ) -> Option<Arc<dyn RpcProvider>> {
        let provider = ProviderKind::from_str(provider_id)?;

        self.get_rpc_provider_by_provider_kind(&provider)
    }

    #[tracing::instrument(skip(self), level = "debug")]
    pub fn get_rpc_provider_by_provider_kind(
        &self,
        provider_kind: &ProviderKind,
    ) -> Option<Arc<dyn RpcProvider>> {
        self.rpc_providers.get(provider_kind).cloned()
    }
}

#[derive(Debug, Clone, Copy, PartialEq, Eq, Hash)]
pub enum ProviderKind {
    Aurora,
    Arbitrum,
    Pokt,
    Binance,
    Bungee,
    ZKSync,
    Publicnode,
    Base,
    Zora,
    Zerion,
    Coinbase,
    OneInch,
    Quicknode,
    Near,
    Mantle,
    SolScan,
    Unichain,
    Morph,
    Tenderly,
    Dune,
    Wemix,
    Drpc,
    Odyssey,
    Syndica,
    Allnodes,
    Meld,
    Monad,
    Sui,
    Hiro,
    CallStatic,
    TheRpc,
    Moonbeam,
<<<<<<< HEAD
    Edexa,
=======
    Blast,
    Rootstock,
>>>>>>> 01ea72e5
}

impl Display for ProviderKind {
    fn fmt(&self, f: &mut std::fmt::Formatter<'_>) -> std::fmt::Result {
        write!(
            f,
            "{}",
            match self {
                ProviderKind::Aurora => "Aurora",
                ProviderKind::Arbitrum => "Arbitrum",
                ProviderKind::Pokt => "Pokt",
                ProviderKind::Binance => "Binance",
                ProviderKind::Wemix => "Wemix",
                ProviderKind::Bungee => "Bungee",
                ProviderKind::ZKSync => "zkSync",
                ProviderKind::Publicnode => "Publicnode",
                ProviderKind::Base => "Base",
                ProviderKind::Zora => "Zora",
                ProviderKind::Zerion => "Zerion",
                ProviderKind::Coinbase => "Coinbase",
                ProviderKind::OneInch => "OneInch",
                ProviderKind::Quicknode => "Quicknode",
                ProviderKind::Near => "Near",
                ProviderKind::Mantle => "Mantle",
                ProviderKind::SolScan => "SolScan",
                ProviderKind::Unichain => "Unichain",
                ProviderKind::Morph => "Morph",
                ProviderKind::Tenderly => "Tenderly",
                ProviderKind::Dune => "Dune",
                ProviderKind::Drpc => "Drpc",
                ProviderKind::Odyssey => "Odyssey",
                ProviderKind::Syndica => "Syndica",
                ProviderKind::Allnodes => "Allnodes",
                ProviderKind::Meld => "Meld",
                ProviderKind::Monad => "Monad",
                ProviderKind::Sui => "Sui",
                ProviderKind::Hiro => "Hiro",
                ProviderKind::CallStatic => "CallStatic",
                ProviderKind::TheRpc => "TheRpc",
                ProviderKind::Moonbeam => "Moonbeam",
<<<<<<< HEAD
                ProviderKind::Edexa => "edeXa",
=======
                ProviderKind::Blast => "Blast",
                ProviderKind::Rootstock => "Rootstock",
>>>>>>> 01ea72e5
            }
        )
    }
}

#[allow(clippy::should_implement_trait)]
impl ProviderKind {
    pub fn from_str(s: &str) -> Option<Self> {
        match s {
            "Aurora" => Some(Self::Aurora),
            "Arbitrum" => Some(Self::Arbitrum),
            "Pokt" => Some(Self::Pokt),
            "Binance" => Some(Self::Binance),
            "Bungee" => Some(Self::Bungee),
            "zkSync" => Some(Self::ZKSync),
            "Publicnode" => Some(Self::Publicnode),
            "Base" => Some(Self::Base),
            "Zora" => Some(Self::Zora),
            "Zerion" => Some(Self::Zerion),
            "Coinbase" => Some(Self::Coinbase),
            "OneInch" => Some(Self::OneInch),
            "Quicknode" => Some(Self::Quicknode),
            "Near" => Some(Self::Near),
            "Mantle" => Some(Self::Mantle),
            "SolScan" => Some(Self::SolScan),
            "Unichain" => Some(Self::Unichain),
            "Morph" => Some(Self::Morph),
            "Tenderly" => Some(Self::Tenderly),
            "Dune" => Some(Self::Dune),
            "Wemix" => Some(Self::Wemix),
            "Drpc" => Some(Self::Drpc),
            "Odyssey" => Some(Self::Odyssey),
            "Syndica" => Some(Self::Syndica),
            "Allnodes" => Some(Self::Allnodes),
            "Meld" => Some(Self::Meld),
            "Monad" => Some(Self::Monad),
            "Sui" => Some(Self::Sui),
            "Hiro" => Some(Self::Hiro),
            "CallStatic" => Some(Self::CallStatic),
            "TheRpc" => Some(Self::TheRpc),
            "Moonbeam" => Some(Self::Moonbeam),
<<<<<<< HEAD
            "edeXa" => Some(Self::Edexa),
=======
            "Blast" => Some(Self::Blast),
            "Rootstock" => Some(Self::Rootstock),
>>>>>>> 01ea72e5
            _ => None,
        }
    }
}

#[async_trait]
pub trait RpcProvider: Provider {
    async fn proxy(&self, chain_id: &str, body: hyper::body::Bytes) -> RpcResult<Response>;
}

pub trait RpcProviderFactory<T: ProviderConfig>: Provider {
    fn new(provider_config: &T) -> Self;
}

#[async_trait]
pub trait RpcWsProvider: Provider {
    async fn proxy(
        &self,
        ws: WebSocketUpgrade,
        query_params: RpcQueryParams,
    ) -> RpcResult<Response>;
}

const MAX_PRIORITY: u64 = 100;

#[derive(Debug, Clone, Copy)]
pub enum Priority {
    Max,
    High,
    Normal,
    Low,
    Minimal,
    Disabled,
    Custom(u64),
}

impl TryInto<PriorityValue> for Priority {
    type Error = RpcError;

    fn try_into(self) -> Result<PriorityValue, Self::Error> {
        match self {
            Self::Max => PriorityValue::new(MAX_PRIORITY),
            Self::High => PriorityValue::new(MAX_PRIORITY / 4 + MAX_PRIORITY / 2),
            Self::Normal => PriorityValue::new(MAX_PRIORITY / 2),
            Self::Low => PriorityValue::new(MAX_PRIORITY / 4),
            Self::Minimal => PriorityValue::new(1),
            Self::Disabled => PriorityValue::new(0),
            Self::Custom(value) => PriorityValue::new(value),
        }
    }
}

#[derive(Debug)]
pub struct PriorityValue(u64);

impl PriorityValue {
    fn new(value: u64) -> RpcResult<Self> {
        if value > MAX_PRIORITY {
            return Err(anyhow::anyhow!(
                "Priority value cannot be greater than {}",
                MAX_PRIORITY
            ))
            .map_err(RpcError::from);
        }

        Ok(Self(value))
    }

    fn value(&self) -> u64 {
        self.0
    }
}

#[derive(Debug)]
pub struct Weight {
    value: std::sync::atomic::AtomicU64,
    priority: PriorityValue,
}

impl Weight {
    pub fn new(priority: Priority) -> RpcResult<Self> {
        let priority_val = TryInto::<PriorityValue>::try_into(priority)?.value();
        Ok(Self {
            value: std::sync::atomic::AtomicU64::new(priority_val),
            priority: PriorityValue::new(priority_val)?,
        })
    }

    pub fn value(&self) -> u64 {
        self.value.load(std::sync::atomic::Ordering::SeqCst)
    }

    pub fn update_value(&self, value: u64) {
        self.value.store(
            // Calulate the new value based on the priority, with MAX_PRIORITY/2 being the "normal"
            // value Everything above MAX_PRIORITY/2 will be prioritized, everything
            // below will be deprioritized
            (value * self.priority.value()) / (MAX_PRIORITY / 2),
            std::sync::atomic::Ordering::SeqCst,
        );
    }
}

#[derive(Debug)]
pub struct SupportedChain {
    pub chain_id: String,
    pub weight: Weight,
}

pub trait Provider: Send + Sync + Debug + RateLimited {
    fn supports_caip_chainid(&self, chain_id: &str) -> bool;

    fn supported_caip_chains(&self) -> Vec<String>;

    fn provider_kind(&self) -> ProviderKind;
}

#[async_trait]
pub trait RateLimited {
    async fn is_rate_limited(&self, data: &mut Response) -> bool;
}

#[async_trait]
pub trait HistoryProvider: Send + Sync {
    async fn get_transactions(
        &self,
        address: String,
        params: HistoryQueryParams,
        metadata_cache: &Arc<dyn TokenMetadataCacheProvider>,
        metrics: Arc<Metrics>,
    ) -> RpcResult<HistoryResponseBody>;

    fn provider_kind(&self) -> ProviderKind;
}

#[async_trait]
pub trait PortfolioProvider: Send + Sync + Debug {
    async fn get_portfolio(
        &self,
        address: String,
        params: PortfolioQueryParams,
        metrics: Arc<Metrics>,
    ) -> RpcResult<PortfolioResponseBody>;
}

#[async_trait]
pub trait OnRampProvider: Send + Sync + Debug {
    async fn get_buy_options(
        &self,
        params: OnRampBuyOptionsParams,
        metrics: Arc<Metrics>,
    ) -> RpcResult<OnRampBuyOptionsResponse>;

    async fn get_buy_quotes(
        &self,
        params: OnRampBuyQuotesParams,
        metrics: Arc<Metrics>,
    ) -> RpcResult<OnRampBuyQuotesResponse>;
}

#[async_trait]
pub trait OnRampMultiProvider: Send + Sync + Debug {
    async fn get_providers(
        &self,
        params: OnRampProvidersQueryParams,
        metrics: Arc<Metrics>,
    ) -> RpcResult<Vec<OnRampProvidersResponse>>;

    async fn get_providers_properties(
        &self,
        params: OnRampProvidersPropertiesQueryParams,
        metrics: Arc<Metrics>,
    ) -> RpcResult<serde_json::Value>;

    async fn get_widget(
        &self,
        params: OnRampWidgetQueryParams,
        metrics: Arc<Metrics>,
    ) -> RpcResult<OnRampWidgetResponse>;

    async fn get_quotes(
        &self,
        params: MultiQuotesQueryParams,
        metrics: Arc<Metrics>,
    ) -> RpcResult<Vec<MultiQuotesResponse>>;
}

#[async_trait]
pub trait BalanceProvider: Send + Sync {
    async fn get_balance(
        &self,
        address: String,
        params: BalanceQueryParams,
        metadata_cache: &Arc<dyn TokenMetadataCacheProvider>,
        metrics: Arc<Metrics>,
    ) -> RpcResult<BalanceResponseBody>;

    fn provider_kind(&self) -> ProviderKind;
}

pub trait BalanceProviderFactory<T: BalanceProviderConfig>: BalanceProvider {
    fn new(provider_config: &T, cache: Option<Arc<Pool>>) -> Self;
}

#[async_trait]
pub trait FungiblePriceProvider: Send + Sync {
    async fn get_price(
        &self,
        chain_id: &str,
        address: &str,
        currency: &SupportedCurrencies,
        metadata_cache: &Arc<dyn TokenMetadataCacheProvider>,
        metrics: Arc<Metrics>,
    ) -> RpcResult<PriceResponseBody>;
}

#[async_trait]
pub trait ConversionProvider: Send + Sync {
    async fn get_tokens_list(
        &self,
        params: TokensListQueryParams,
        metrics: Arc<Metrics>,
    ) -> RpcResult<TokensListResponseBody>;

    async fn get_convert_quote(
        &self,
        params: ConvertQuoteQueryParams,
        metrics: Arc<Metrics>,
    ) -> RpcResult<ConvertQuoteResponseBody>;

    async fn build_approve_tx(
        &self,
        params: ConvertApproveQueryParams,
        metrics: Arc<Metrics>,
    ) -> RpcResult<ConvertApproveResponseBody>;

    async fn build_convert_tx(
        &self,
        params: ConvertTransactionQueryParams,
        metrics: Arc<Metrics>,
    ) -> RpcResult<ConvertTransactionResponseBody>;

    async fn get_gas_price(
        &self,
        params: GasPriceQueryParams,
        metrics: Arc<Metrics>,
    ) -> RpcResult<GasPriceQueryResponseBody>;

    async fn get_allowance(
        &self,
        params: AllowanceQueryParams,
        metrics: Arc<Metrics>,
    ) -> RpcResult<AllowanceResponseBody>;
}

/// List of supported bundler operations
#[derive(Debug, Serialize, Deserialize, Clone, Eq, PartialEq, Hash)]
pub enum SupportedBundlerOps {
    #[serde(rename = "eth_getUserOperationReceipt")]
    EthGetUserOperationReceipt,
    #[serde(rename = "eth_sendUserOperation")]
    EthSendUserOperation,
    #[serde(rename = "eth_estimateUserOperationGas")]
    EthEstimateUserOperationGas,
    /// Paymaster sponsor UserOp
    #[serde(rename = "pm_sponsorUserOperation")]
    PmSponsorUserOperation,
    #[serde(rename = "pm_getPaymasterData")]
    PmGetPaymasterData,
    #[serde(rename = "pm_getPaymasterStubData")]
    PmGetPaymasterStubData,
    #[serde(rename = "pimlico_getUserOperationGasPrice")]
    PimlicoGetUserOperationGasPrice,
}

/// Provider for the bundler operations
#[async_trait]
pub trait BundlerOpsProvider: Send + Sync + Debug {
    /// Send JSON-RPC request to the bundler
    async fn bundler_rpc_call(
        &self,
        chain_id: &str,
        id: Id,
        jsonrpc: Arc<str>,
        method: &SupportedBundlerOps,
        params: serde_json::Value,
    ) -> RpcResult<serde_json::Value>;

    /// Maps the operations enum variant to its provider-specific operation string.
    fn to_provider_op(&self, op: &SupportedBundlerOps) -> String;
}

/// Provider for the chain orchestrator operations
#[async_trait]
#[allow(clippy::too_many_arguments)]
pub trait ChainOrchestrationProvider: Send + Sync + Debug {
    async fn get_bridging_quotes(
        &self,
        from_chain_id: String,
        from_token_address: Address,
        to_chain_id: String,
        to_token_address: Address,
        amount: U256,
        user_address: Address,
        metrics: Arc<Metrics>,
    ) -> Result<Vec<Value>, RpcError>;

    async fn build_bridging_tx(
        &self,
        route: Value,
        metrics: Arc<Metrics>,
    ) -> Result<bungee::BungeeBuildTx, RpcError>;

    async fn check_allowance(
        &self,
        chain_id: String,
        owner: Address,
        target: Address,
        token_address: Address,
        metrics: Arc<Metrics>,
    ) -> Result<U256, RpcError>;

    async fn build_approval_tx(
        &self,
        chain_id: String,
        owner: Address,
        target: Address,
        token_address: Address,
        amount: U256,
        metrics: Arc<Metrics>,
    ) -> Result<bungee::BungeeApprovalTx, RpcError>;
}

/// Provider for the transaction simulation
#[async_trait]
pub trait SimulationProvider: Send + Sync {
    async fn simulate_transaction(
        &self,
        chain_id: String,
        from: Address,
        to: Address,
        input: Bytes,
        state_overrides: HashMap<Address, HashMap<B256, B256>>,
        metrics: Arc<Metrics>,
    ) -> Result<tenderly::SimulationResponse, RpcError>;

    async fn simulate_bundled_transactions(
        &self,
        transactions: Vec<Transaction>,
        state_overrides: HashMap<Address, HashMap<B256, B256>>,
        metrics: Arc<Metrics>,
    ) -> Result<tenderly::BundledSimulationResponse, RpcError>;

    /// Get the cached gas estimation
    /// for the token contract and chain_id
    async fn get_cached_gas_estimation(
        &self,
        chain_id: &str,
        contract_address: Address,
        function_type: Option<Erc20FunctionType>,
    ) -> Result<Option<u64>, RpcError>;

    /// Save to the cahce the gas estimation
    /// for the token contract and chain_id
    async fn set_cached_gas_estimation(
        &self,
        chain_id: &str,
        contract_address: Address,
        function_type: Option<Erc20FunctionType>,
        gas: u64,
    ) -> Result<(), RpcError>;
}

/// Provider for Tokens metadata caching
#[async_trait]
pub trait TokenMetadataCacheProvider: Send + Sync {
    /// Get the cached metadata for the token
    async fn get_metadata(
        &self,
        caip10_token_address: &str,
    ) -> Result<Option<TokenMetadataCacheItem>, RpcError>;

    /// Save to the cache the metadata for the token
    async fn set_metadata(
        &self,
        caip10_token_address: &str,
        item: &TokenMetadataCacheItem,
    ) -> Result<(), RpcError>;
}<|MERGE_RESOLUTION|>--- conflicted
+++ resolved
@@ -751,12 +751,9 @@
     CallStatic,
     TheRpc,
     Moonbeam,
-<<<<<<< HEAD
     Edexa,
-=======
     Blast,
     Rootstock,
->>>>>>> 01ea72e5
 }
 
 impl Display for ProviderKind {
@@ -797,12 +794,9 @@
                 ProviderKind::CallStatic => "CallStatic",
                 ProviderKind::TheRpc => "TheRpc",
                 ProviderKind::Moonbeam => "Moonbeam",
-<<<<<<< HEAD
                 ProviderKind::Edexa => "edeXa",
-=======
                 ProviderKind::Blast => "Blast",
                 ProviderKind::Rootstock => "Rootstock",
->>>>>>> 01ea72e5
             }
         )
     }
@@ -844,12 +838,9 @@
             "CallStatic" => Some(Self::CallStatic),
             "TheRpc" => Some(Self::TheRpc),
             "Moonbeam" => Some(Self::Moonbeam),
-<<<<<<< HEAD
             "edeXa" => Some(Self::Edexa),
-=======
             "Blast" => Some(Self::Blast),
             "Rootstock" => Some(Self::Rootstock),
->>>>>>> 01ea72e5
             _ => None,
         }
     }
