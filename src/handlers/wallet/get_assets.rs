--- conflicted
+++ resolved
@@ -20,166 +20,6 @@
 use tracing::error;
 use wc::future::FutureExt;
 
-<<<<<<< HEAD
-=======
-// https://github.com/ethereum/ERCs/pull/709/files#diff-be675f3ce6b6aa5616dd1bccf5e50f44ad65775afb967a47aaffb8f5eb51b849R35
-#[derive(Debug, Clone, PartialEq, Eq, Serialize, Deserialize)]
-#[serde(rename_all = "camelCase")]
-pub struct GetAssetsParams {
-    account: Address,
-    #[serde(flatten)]
-    filters: GetAssetsFilters,
-}
-
-#[derive(Debug, Clone, PartialEq, Eq, Serialize, Deserialize)]
-#[serde(rename_all = "camelCase")]
-pub struct GetAssetsFilters {
-    #[serde(default)]
-    asset_filter: Option<AssetFilter>,
-    #[serde(default)]
-    asset_type_filter: Option<AssetTypeFilter>,
-    #[serde(default)]
-    chain_filter: Option<ChainFilter>,
-}
-
-pub type AssetFilter = HashMap<Eip155ChainId, Vec<AddressOrNative>>;
-pub type AssetTypeFilter = Vec<AssetType>;
-pub type ChainFilter = Vec<Eip155ChainId>;
-
-#[derive(Debug, Clone, PartialEq, Eq, Serialize, Deserialize)]
-#[serde(
-    rename_all = "camelCase",
-    rename_all_fields = "camelCase",
-    tag = "type"
-)]
-pub enum AssetType {
-    Native,
-    Erc20,
-    Erc721,
-}
-
-pub type Eip155ChainId = U64;
-pub type GetAssetsResult = HashMap<Eip155ChainId, Vec<Asset>>;
-
-#[derive(Debug, Clone, PartialEq, Eq, Serialize, Deserialize)]
-#[serde(
-    rename_all = "camelCase",
-    rename_all_fields = "camelCase",
-    tag = "type"
-)]
-pub enum Asset {
-    Native {
-        #[serde(flatten)]
-        data: AssetData<NativeMetadata>,
-    },
-    Erc20 {
-        #[serde(flatten)]
-        data: AssetData<Erc20Metadata>,
-    },
-    Erc721 {
-        #[serde(flatten)]
-        data: AssetData<Erc721Metadata>,
-    },
-}
-
-impl Asset {
-    pub fn balance(&self) -> U64 {
-        match self {
-            Self::Native { data } => data.balance,
-            Self::Erc20 { data } => data.balance,
-            Self::Erc721 { data } => data.balance,
-        }
-    }
-
-    pub fn asset_type(&self) -> AssetType {
-        match self {
-            Self::Native { .. } => AssetType::Native,
-            Self::Erc20 { .. } => AssetType::Erc20,
-            Self::Erc721 { .. } => AssetType::Erc721,
-        }
-    }
-
-    pub fn as_erc20(&self) -> Option<&AssetData<Erc20Metadata>> {
-        match self {
-            Self::Erc20 { data } => Some(data),
-            _ => None,
-        }
-    }
-}
-
-#[derive(Debug, Clone, PartialEq, Eq)]
-pub enum AddressOrNative {
-    Address(Address),
-    Native,
-}
-
-impl AddressOrNative {
-    pub fn as_address(&self) -> Option<&Address> {
-        match self {
-            Self::Address(address) => Some(address),
-            Self::Native => None,
-        }
-    }
-}
-
-impl Serialize for AddressOrNative {
-    fn serialize<S>(&self, serializer: S) -> Result<S::Ok, S::Error>
-    where
-        S: Serializer,
-    {
-        match self {
-            AddressOrNative::Native => serializer.serialize_str("native"),
-            AddressOrNative::Address(address) => address.serialize(serializer),
-        }
-    }
-}
-
-impl<'de> Deserialize<'de> for AddressOrNative {
-    fn deserialize<D>(deserializer: D) -> Result<Self, D::Error>
-    where
-        D: Deserializer<'de>,
-    {
-        // Deserialize the input as a string.
-        let s = String::deserialize(deserializer)?;
-
-        if s == "native" {
-            Ok(AddressOrNative::Native)
-        } else {
-            s.parse::<Address>()
-                .map_err(de::Error::custom)
-                .map(AddressOrNative::Address)
-        }
-    }
-}
-
-#[derive(Debug, Clone, PartialEq, Eq, Serialize, Deserialize)]
-#[serde(rename_all = "camelCase")]
-pub struct AssetData<M> {
-    address: AddressOrNative,
-    balance: U64,
-    metadata: M,
-}
-
-#[derive(Debug, Clone, PartialEq, Eq, Serialize, Deserialize)]
-#[serde(rename_all = "camelCase")]
-pub struct NativeMetadata {}
-
-#[derive(Debug, Clone, PartialEq, Eq, Serialize, Deserialize)]
-#[serde(rename_all = "camelCase")]
-pub struct Erc20Metadata {
-    name: String,
-    symbol: String,
-    decimals: u8,
-}
-
-#[derive(Debug, Clone, PartialEq, Eq, Serialize, Deserialize)]
-#[serde(rename_all = "camelCase")]
-pub struct Erc721Metadata {
-    name: String,
-    symbol: String,
-}
-
->>>>>>> a8beaccf
 #[derive(Error, Debug)]
 pub enum GetAssetsError {
     #[error("Internal error")]
