--- conflicted
+++ resolved
@@ -9,7 +9,7 @@
         utils::{crypto::get_erc20_balance, token_amount::TokenAmount},
         Metrics,
     },
-    alloy::primitives::{Address, Bytes, B256, U256},
+    alloy::primitives::{Address, Bytes, Bytes, B256, U256},
     assets::{Eip155OrSolanaStatic, SimulationParams, BRIDGING_ASSETS},
     ethers::{types::H160 as EthersH160, utils::keccak256},
     futures_util::{stream::FuturesUnordered, StreamExt},
@@ -17,6 +17,7 @@
     std::{cmp::Ordering, collections::HashMap, sync::Arc},
     tracing::debug,
     yttrium::chain_abstraction::{
+        api::prepare::Eip155OrSolanaAddress,
         api::prepare::Eip155OrSolanaAddress,
         solana::{self, SolanaRpcClient},
     },
@@ -173,35 +174,8 @@
                     } else {
                         Some(address.clone())
                     }
-<<<<<<< HEAD
                 } else {
                     None
-=======
-                })
-                .collect(),
-            chain_id.clone(),
-            contracts,
-            session_id.clone(),
-            solana_rpc_client.clone(),
-        )
-        .await?;
-        // TODO do in parallel
-        for (account, contract_address, current_balance) in erc20_balances {
-            // Check if the balance compared to the transfer value is enough, applied to the transfer token decimals
-            if TokenAmount::new(current_balance, decimals)
-                >= TokenAmount::new(value, amount_token_decimals)
-            {
-                // Use the priority asset if found
-                if token_symbol == token_symbol_priority {
-                    return Ok(Some(BridgingAsset {
-                        chain_id: chain_id.clone(),
-                        account,
-                        token_symbol: token_symbol.clone(),
-                        contract_address,
-                        current_balance,
-                        decimals,
-                    }));
->>>>>>> cef2e89c
                 }
             });
 
