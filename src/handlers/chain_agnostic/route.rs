--- conflicted
+++ resolved
@@ -573,8 +573,7 @@
         bridge_decimals,
     );
 
-<<<<<<< HEAD
-    let (routes, bridging_amount, final_bridging_fee) = match bridge_contract {
+    let (routes, bridged_amount, final_bridging_fee) = match bridge_contract {
         Eip155OrSolanaAddress::Eip155(bridge_contract) => {
             // Get Quotes for the bridging
             let quotes = state
@@ -611,53 +610,26 @@
                     ),
                 })));
             };
-=======
-    // Calculate the bridging fee based on the amount given from quotes
-    let bridged_amount = serde_json::from_value::<QuoteRoute>(best_route.clone())?.to_amount;
-    let bridged_amount =
-        U256::from_str(&bridged_amount).map_err(|_| RpcError::InvalidValue(bridged_amount))?;
-    let bridged_amount = convert_amount(bridged_amount, initial_tx_token_decimals, bridge_decimals);
-
-    // Handle negatie bridging fee on USDs swaps considering it as 0 fee
-    // or calculate the bridging fee
-    let bridging_fee = if bridged_amount > erc20_topup_value {
-        error!(
-            "The bridged amount {} is higher than the requested amount {}",
-            bridged_amount, erc20_topup_value
-        );
-        U256::ZERO
-    } else {
-        erc20_topup_value - bridged_amount
-    };
-
-    // Calculate the required bridging topup amount with the bridging fee
-    // and bridging fee * slippage to cover volatility
-    let required_topup_amount = erc20_topup_value + bridging_fee;
-    let required_topup_amount = ((bridging_fee * U256::from(BRIDGING_FEE_SLIPPAGE))
-        / U256::from(100))
-        + required_topup_amount;
-    if current_bridging_asset_balance < required_topup_amount {
-        let error_reason = format!(
-            "The current bridging asset balance on {} is {} less than the required topup amount:{}",
-            from_address, current_bridging_asset_balance, required_topup_amount
-        );
-        error!(error_reason);
-        state.metrics.add_ca_insufficient_funds();
-        return Ok(Json(PrepareResponse::Error(PrepareResponseError {
-            error: BridgingError::InsufficientFunds,
-            reason: error_reason,
-        }))
-        .into_response());
-    }
->>>>>>> 55cbc0fa
 
             // Calculate the bridging fee based on the amount given from quotes
-            let bridging_amount =
+            let bridged_amount =
                 serde_json::from_value::<QuoteRoute>(best_route.clone())?.to_amount;
-            let bridging_amount = U256::from_str(&bridging_amount)
-                .map_err(|_| RpcError::InvalidValue(bridging_amount))?;
-            let bridging_fee = erc20_topup_value
-                - convert_amount(bridging_amount, initial_tx_token_decimals, bridge_decimals);
+            let bridged_amount = U256::from_str(&bridged_amount)
+                .map_err(|_| RpcError::InvalidValue(bridged_amount))?;
+            let bridged_amount =
+                convert_amount(bridged_amount, initial_tx_token_decimals, bridge_decimals);
+
+            // Handle negatie bridging fee on USDs swaps considering it as 0 fee
+            // or calculate the bridging fee
+            let bridging_fee = if bridged_amount > erc20_topup_value {
+                error!(
+                    "The bridged amount {} is higher than the requested amount {}",
+                    bridged_amount, erc20_topup_value
+                );
+                U256::ZERO
+            } else {
+                erc20_topup_value - bridged_amount
+            };
 
             // Calculate the required bridging topup amount with the bridging fee
             // and bridging fee * slippage to cover volatility
@@ -714,43 +686,24 @@
                 })));
             };
 
-<<<<<<< HEAD
             // Check the final bridging amount from the quote
-            let bridging_amount =
+            let bridged_amount =
                 serde_json::from_value::<QuoteRoute>(best_route.clone())?.to_amount;
-            let bridging_amount = U256::from_str(&bridging_amount)
-                .map_err(|_| RpcError::InvalidValue(bridging_amount))?;
-            let bridging_amount =
-                convert_amount(bridging_amount, initial_tx_token_decimals, bridge_decimals);
-
-            if erc20_topup_value > bridging_amount {
+            let bridged_amount = U256::from_str(&bridged_amount)
+                .map_err(|_| RpcError::InvalidValue(bridged_amount))?;
+            let bridged_amount =
+                convert_amount(bridged_amount, initial_tx_token_decimals, bridge_decimals);
+
+            if erc20_topup_value > bridged_amount {
                 error!(
-                    "The final bridging amount:{} is less than the topup amount:{}",
-                    bridging_amount, erc20_topup_value
+                    "The final bridged amount:{} is less than the topup amount:{}",
+                    bridged_amount, erc20_topup_value
                 );
                 return Err(RpcError::BridgingFinalAmountLess);
             }
-=======
-    // Check the final bridging amount from the quote
-    let bridged_amount = serde_json::from_value::<QuoteRoute>(best_route.clone())?.to_amount;
-    let bridged_amount =
-        U256::from_str(&bridged_amount).map_err(|_| RpcError::InvalidValue(bridged_amount))?;
-    let bridged_amount = convert_amount(bridged_amount, initial_tx_token_decimals, bridge_decimals);
-
-    if erc20_topup_value > bridged_amount {
-        error!(
-            "The final bridged amount:{} is less than the topup amount:{}",
-            bridged_amount, erc20_topup_value
-        );
-        return Err(RpcError::BridgingFinalAmountLess);
-    }
-
-    let final_bridging_fee = bridged_amount - erc20_topup_value;
->>>>>>> 55cbc0fa
-
-            let final_bridging_fee = bridging_amount - erc20_topup_value;
-
-<<<<<<< HEAD
+
+            let final_bridging_fee = bridged_amount - erc20_topup_value;
+
             // Build bridging transaction
             let bridge_tx = state
                 .providers
@@ -758,40 +711,15 @@
                 .build_bridging_tx(best_route.clone(), state.metrics.clone())
                 .await?;
 
-            // Getting the current nonce for the address
+            // Getting the current nonce for the address for the bridging transaction
             let mut current_nonce = get_nonce(
                 from_address,
                 &provider_pool.get_provider(
                     format!("eip155:{}", bridge_tx.chain_id),
                     MessageSource::ChainAgnosticCheck,
                 ),
-=======
-    // Getting the current nonce for the address for the bridging transaction
-    let mut current_nonce = get_nonce(
-        from_address,
-        &provider_pool.get_provider(
-            format!("eip155:{}", bridge_tx.chain_id),
-            MessageSource::ChainAgnosticCheck,
-        ),
-    )
-    .await?;
-    let mut routes = Vec::new();
-
-    // Check for the allowance
-    if let Some(approval_data) = bridge_tx.approval_data {
-        let allowance = state
-            .providers
-            .chain_orchestrator_provider
-            .check_allowance(
-                format!("eip155:{}", bridge_tx.chain_id),
-                approval_data.owner,
-                approval_data.allowance_target,
-                approval_data.approval_token_address,
-                state.metrics.clone(),
->>>>>>> 55cbc0fa
             )
             .await?;
-
             let mut routes = Vec::new();
 
             // Check for the allowance
@@ -848,6 +776,14 @@
                 nonce: current_nonce,
                 chain_id: format!("eip155:{}", bridge_tx.chain_id),
             };
+
+            // Checking if it's a swap only on the same chain
+            // and increase the initial transaction nonce for this case
+            // since we have an approval (optional) and a bridging transactions
+            // before the initial transaction
+            if bridge_chain_id == initial_tx_chain_id {
+                initial_transaction.nonce = bridging_transaction.nonce + U64::from(1);
+            }
 
             // If the bridging transaction value is non zero, it's a native token transfer
             // and we can get the gas estimation by calling `eth_estimateGas` RPC method
@@ -870,7 +806,6 @@
             };
             routes.push(bridging_transaction.clone());
 
-<<<<<<< HEAD
             // Estimate the gas usage for the approval (if present) and bridging transactions
             // and update gas limits for transactions
             // Skip the simulation if the bridging transaction is a native token transfer
@@ -893,53 +828,6 @@
                     })?;
                     if simulation_result.transaction.input != curr_route.input {
                         return Err(RpcError::SimulationFailed(
-=======
-    // Checking if it's a swap only on the same chain
-    // and increase the initial transaction nonce for this case
-    // since we have an approval (optional) and a bridging transactions
-    // before the initial transaction
-    if bridge_chain_id == initial_tx_chain_id {
-        initial_transaction.nonce = bridging_transaction.nonce + U64::from(1);
-    }
-
-    // If the bridging transaction value is non zero, it's a native token transfer
-    // and we can get the gas estimation by calling `eth_estimateGas` RPC method
-    // instead of the simulation
-    if !bridging_transaction.value.is_zero() {
-        let gas_estimation = get_gas_estimate(
-            &bridging_transaction.chain_id.clone(),
-            bridging_transaction.from,
-            bridging_transaction.to,
-            bridging_transaction.value,
-            bridging_transaction.input.clone(),
-            &provider_pool.get_provider(
-                bridging_transaction.chain_id.clone(),
-                MessageSource::ChainAgnosticCheck,
-            ),
-        )
-        .await?;
-        bridging_transaction.gas_limit =
-            U64::from((gas_estimation * (100 + ESTIMATED_GAS_SLIPPAGE as u64)) / 100);
-    };
-    routes.push(bridging_transaction.clone());
-
-    // Estimate the gas usage for the approval (if present) and bridging transactions
-    // and update gas limits for transactions
-    // Skip the simulation if the bridging transaction is a native token transfer
-    if routes.len() != 1 || bridging_transaction.gas_limit.is_zero() {
-        let simulation_results = state
-            .providers
-            .simulation_provider
-            .simulate_bundled_transactions(routes.clone(), HashMap::new(), state.metrics.clone())
-            .await?;
-        for (index, simulation_result) in simulation_results.simulation_results.iter().enumerate() {
-            // Making sure the simulation input matches the transaction input
-            let curr_route = routes.get_mut(index).ok_or_else(|| {
-                RpcError::SimulationFailed("The route index is out of bounds".to_string())
-            })?;
-            if simulation_result.transaction.input != curr_route.input {
-                return Err(RpcError::SimulationFailed(
->>>>>>> 55cbc0fa
                 "The input for the simulation result does not match the input for the transaction"
                     .into(),
             ));
@@ -970,7 +858,7 @@
 
             (
                 vec![Transactions::Eip155(routes)],
-                bridging_amount,
+                bridged_amount,
                 final_bridging_fee,
             )
         }
@@ -1221,7 +1109,6 @@
             asset_transfer_contract.to_string(),
         ));
 
-<<<<<<< HEAD
     return Ok(Json(PrepareResponse::Success(
         PrepareResponseSuccess::Available(PrepareResponseAvailable {
             orchestration_id,
@@ -1232,7 +1119,7 @@
                     chain_id: bridge_chain_id,
                     token_contract: bridge_contract,
                     symbol: bridge_token_symbol,
-                    amount: bridging_amount,
+                    amount: bridged_amount,
                     bridging_fee: final_bridging_fee,
                     decimals: bridge_decimals,
                 }],
@@ -1243,31 +1130,6 @@
                     token_contract: asset_transfer_contract,
                     symbol: initial_tx_token_symbol,
                     decimals: initial_tx_token_decimals,
-=======
-    return Ok(
-        Json(PrepareResponse::Success(PrepareResponseSuccess::Available(
-            PrepareResponseAvailable {
-                orchestration_id,
-                initial_transaction,
-                transactions: routes,
-                metadata: Metadata {
-                    funding_from: vec![FundingMetadata {
-                        chain_id: bridge_chain_id,
-                        token_contract: bridge_contract,
-                        symbol: bridge_token_symbol,
-                        amount: bridged_amount,
-                        bridging_fee: final_bridging_fee,
-                        decimals: bridge_decimals,
-                    }],
-                    check_in: STATUS_POLLING_INTERVAL,
-                    initial_transaction: InitialTransactionMetadata {
-                        transfer_to: asset_transfer_receiver,
-                        amount: asset_transfer_value,
-                        token_contract: asset_transfer_contract,
-                        symbol: initial_tx_token_symbol,
-                        decimals: initial_tx_token_decimals,
-                    },
->>>>>>> 55cbc0fa
                 },
             },
         }),
