--- conflicted
+++ resolved
@@ -226,23 +226,9 @@
         }),
     ));
 
-<<<<<<< HEAD
-    // Check if the transaction value is non zero it's a native token transfer
-    if transfer_value > U256::ZERO {
-        debug!(
-            "The transaction is a native token transfer with value: {:?}",
-            transfer_value
-        );
-        state
-            .metrics
-            .add_ca_no_bridging_needed(ChainAbstractionNoBridgingNeededType::NativeTokenTransfer);
-        return Ok(no_bridging_needed_response);
-    }
-=======
     let asset_transfer_value;
     let asset_transfer_contract;
     let asset_transfer_receiver;
->>>>>>> 444918e5
     let transaction_data = initial_transaction.input.clone();
     let gas_used;
     let is_initial_tx_native_token_transfer;
@@ -399,33 +385,19 @@
 
     // Check if the destination address is supported ERC20 asset contract
     // Attempt to destructure the result into symbol and decimals using a match expression
-<<<<<<< HEAD
     let (initial_tx_token_symbol, initial_tx_token_decimals) = match find_supported_bridging_asset(
         &initial_tx_chain_id,
-        Eip155OrSolanaAddress::Eip155(to_address),
+        Eip155OrSolanaAddress::Eip155(asset_transfer_contract),
     ) {
         Some((symbol, decimals)) => (symbol, decimals),
         None => {
-            error!("The destination address is not a supported bridging asset contract");
+            error!("The changed asset is not a supported for the bridging");
             state
                 .metrics
                 .add_ca_no_bridging_needed(ChainAbstractionNoBridgingNeededType::AssetNotSupported);
             return Ok(no_bridging_needed_response);
         }
     };
-=======
-    let (initial_tx_token_symbol, initial_tx_token_decimals) =
-        match find_supported_bridging_asset(&initial_tx_chain_id, asset_transfer_contract) {
-            Some((symbol, decimals)) => (symbol, decimals),
-            None => {
-                error!("The changed asset is not a supported for the bridging");
-                state.metrics.add_ca_no_bridging_needed(
-                    ChainAbstractionNoBridgingNeededType::AssetNotSupported,
-                );
-                return Ok(no_bridging_needed_response.into_response());
-            }
-        };
->>>>>>> 444918e5
 
     // Get the current balance of the ERC20 or native token and check if it's enough for the transfer
     // without bridging or calculate the top-up value
@@ -510,9 +482,6 @@
         Eip155OrSolanaAddress::Eip155(asset_transfer_contract),
         initial_tx_token_symbol.clone(),
         initial_tx_token_decimals,
-<<<<<<< HEAD
-        solana_rpc_client.clone(),
-=======
         if is_initial_tx_native_token_transfer {
             Some("ETH".to_string())
         } else {
@@ -523,7 +492,7 @@
         } else {
             None
         },
->>>>>>> 444918e5
+        solana_rpc_client.clone(),
     )
     .await?
     else {
@@ -654,47 +623,26 @@
                 asset_transfer_contract,
                 required_topup_amount
             ),
-<<<<<<< HEAD
                 })));
             };
-=======
-        }))
-        .into_response());
-    };
-
-    // Check the final bridging amount from the quote
-    let bridging_amount = serde_json::from_value::<QuoteRoute>(best_route.clone())?.to_amount;
-    let bridging_amount =
-        U256::from_str(&bridging_amount).map_err(|_| RpcError::InvalidValue(bridging_amount))?;
-    let bridging_amount =
-        convert_amount(bridging_amount, initial_tx_token_decimals, bridge_decimals);
-
-    if erc20_topup_value > bridging_amount {
-        error!(
-            "The final bridging amount:{} is less than the topup amount:{}",
-            bridging_amount, erc20_topup_value
-        );
-        return Err(RpcError::BridgingFinalAmountLess);
-    }
-
-    let final_bridging_fee = bridging_amount - erc20_topup_value;
->>>>>>> 444918e5
 
             // Check the final bridging amount from the quote
             let bridging_amount =
                 serde_json::from_value::<QuoteRoute>(best_route.clone())?.to_amount;
             let bridging_amount = U256::from_str(&bridging_amount)
                 .map_err(|_| RpcError::InvalidValue(bridging_amount))?;
-            if erc20_topup_value
-                > convert_amount(bridging_amount, initial_tx_token_decimals, bridge_decimals)
-            {
+            let bridging_amount =
+                convert_amount(bridging_amount, initial_tx_token_decimals, bridge_decimals);
+
+            if erc20_topup_value > bridging_amount {
                 error!(
                     "The final bridging amount:{} is less than the topup amount:{}",
                     bridging_amount, erc20_topup_value
                 );
                 return Err(RpcError::BridgingFinalAmountLess);
             }
-            let final_bridging_fee = required_topup_amount - bridging_amount;
+
+            let final_bridging_fee = bridging_amount - erc20_topup_value;
 
             // Build bridging transaction
             let bridge_tx = state
@@ -760,7 +708,7 @@
                 }
             }
 
-            let bridging_transaction = Transaction {
+            let mut bridging_transaction = Transaction {
                 from: from_address,
                 to: bridge_tx.tx_target,
                 value: bridge_tx.value,
@@ -769,54 +717,76 @@
                 nonce: current_nonce,
                 chain_id: format!("eip155:{}", bridge_tx.chain_id),
             };
-            routes.push(bridging_transaction);
+
+            // If the bridging transaction value is non zero, it's a native token transfer
+            // and we can get the gas estimation by calling `eth_estimateGas` RPC method
+            // instead of the simulation
+            if !bridging_transaction.value.is_zero() {
+                let gas_estimation = get_gas_estimate(
+                    &bridging_transaction.chain_id.clone(),
+                    bridging_transaction.from,
+                    bridging_transaction.to,
+                    bridging_transaction.value,
+                    bridging_transaction.input.clone(),
+                    &provider_pool.get_provider(
+                        bridging_transaction.chain_id.clone(),
+                        MessageSource::ChainAgnosticCheck,
+                    ),
+                )
+                .await?;
+                bridging_transaction.gas_limit =
+                    U64::from((gas_estimation * (100 + ESTIMATED_GAS_SLIPPAGE as u64)) / 100);
+            };
+            routes.push(bridging_transaction.clone());
 
             // Estimate the gas usage for the approval (if present) and bridging transactions
             // and update gas limits for transactions
-            let simulation_results = state
-                .providers
-                .simulation_provider
-                .simulate_bundled_transactions(
-                    routes.clone(),
-                    HashMap::new(),
-                    state.metrics.clone(),
-                )
-                .await?;
-            for (index, simulation_result) in
-                simulation_results.simulation_results.iter().enumerate()
-            {
-                // Making sure the simulation input matches the transaction input
-                let curr_route = routes.get_mut(index).ok_or_else(|| {
-                    RpcError::SimulationFailed("The route index is out of bounds".to_string())
-                })?;
-                if simulation_result.transaction.input != curr_route.input {
-                    return Err(RpcError::SimulationFailed(
-                        "The input for the simulation result does not match the input for the transaction"
-                            .into(),
-                    ));
+            // Skip the simulation if the bridging transaction is a native token transfer
+            if routes.len() != 1 || bridging_transaction.gas_limit.is_zero() {
+                let simulation_results = state
+                    .providers
+                    .simulation_provider
+                    .simulate_bundled_transactions(
+                        routes.clone(),
+                        HashMap::new(),
+                        state.metrics.clone(),
+                    )
+                    .await?;
+                for (index, simulation_result) in
+                    simulation_results.simulation_results.iter().enumerate()
+                {
+                    // Making sure the simulation input matches the transaction input
+                    let curr_route = routes.get_mut(index).ok_or_else(|| {
+                        RpcError::SimulationFailed("The route index is out of bounds".to_string())
+                    })?;
+                    if simulation_result.transaction.input != curr_route.input {
+                        return Err(RpcError::SimulationFailed(
+                "The input for the simulation result does not match the input for the transaction"
+                    .into(),
+            ));
+                    }
+
+                    curr_route.gas_limit = U64::from(
+                        (simulation_result.transaction.gas * (100 + ESTIMATED_GAS_SLIPPAGE as u64))
+                            / 100,
+                    );
+
+                    // Get the transaction type for metrics based on the assumption that the first transaction is an approval
+                    // and the rest are bridging transactions
+                    let tx_type = if simulation_results.simulation_results.len() == 1 {
+                        // If there is only one transaction, it's a bridging transaction
+                        ChainAbstractionTransactionType::Bridge
+                    } else if index == 0 {
+                        ChainAbstractionTransactionType::Approve
+                    } else {
+                        ChainAbstractionTransactionType::Bridge
+                    };
+                    state.metrics.add_ca_gas_estimation(
+                        simulation_result.transaction.gas,
+                        curr_route.chain_id.clone(),
+                        tx_type,
+                    );
                 }
-
-<<<<<<< HEAD
-                curr_route.gas_limit = U64::from(
-                    (simulation_result.transaction.gas * (100 + ESTIMATED_GAS_SLIPPAGE as u64))
-                        / 100,
-                );
-
-                // Get the transaction type for metrics based on the assumption that the first transaction is an approval
-                // and the rest are bridging transactions
-                let tx_type = if simulation_results.simulation_results.len() == 1 {
-                    // If there is only one transaction, it's a bridging transaction
-                    ChainAbstractionTransactionType::Bridge
-                } else if index == 0 {
-                    ChainAbstractionTransactionType::Approve
-                } else {
-                    ChainAbstractionTransactionType::Bridge
-                };
-                state.metrics.add_ca_gas_estimation(
-                    simulation_result.transaction.gas,
-                    curr_route.chain_id.clone(),
-                    tx_type,
-                );
             }
 
             (
@@ -970,81 +940,6 @@
             )
         }
     };
-=======
-    let mut bridging_transaction = Transaction {
-        from: from_address,
-        to: bridge_tx.tx_target,
-        value: bridge_tx.value,
-        gas_limit: U64::ZERO,
-        input: bridge_tx.tx_data,
-        nonce: current_nonce,
-        chain_id: format!("eip155:{}", bridge_tx.chain_id),
-    };
-
-    // If the bridging transaction value is non zero, it's a native token transfer
-    // and we can get the gas estimation by calling `eth_estimateGas` RPC method
-    // instead of the simulation
-    if !bridging_transaction.value.is_zero() {
-        let gas_estimation = get_gas_estimate(
-            &bridging_transaction.chain_id.clone(),
-            bridging_transaction.from,
-            bridging_transaction.to,
-            bridging_transaction.value,
-            bridging_transaction.input.clone(),
-            &provider_pool.get_provider(
-                bridging_transaction.chain_id.clone(),
-                MessageSource::ChainAgnosticCheck,
-            ),
-        )
-        .await?;
-        bridging_transaction.gas_limit =
-            U64::from((gas_estimation * (100 + ESTIMATED_GAS_SLIPPAGE as u64)) / 100);
-    };
-    routes.push(bridging_transaction.clone());
-
-    // Estimate the gas usage for the approval (if present) and bridging transactions
-    // and update gas limits for transactions
-    // Skip the simulation if the bridging transaction is a native token transfer
-    if routes.len() != 1 || bridging_transaction.gas_limit.is_zero() {
-        let simulation_results = state
-            .providers
-            .simulation_provider
-            .simulate_bundled_transactions(routes.clone(), HashMap::new(), state.metrics.clone())
-            .await?;
-        for (index, simulation_result) in simulation_results.simulation_results.iter().enumerate() {
-            // Making sure the simulation input matches the transaction input
-            let curr_route = routes.get_mut(index).ok_or_else(|| {
-                RpcError::SimulationFailed("The route index is out of bounds".to_string())
-            })?;
-            if simulation_result.transaction.input != curr_route.input {
-                return Err(RpcError::SimulationFailed(
-                "The input for the simulation result does not match the input for the transaction"
-                    .into(),
-            ));
-            }
-
-            curr_route.gas_limit = U64::from(
-                (simulation_result.transaction.gas * (100 + ESTIMATED_GAS_SLIPPAGE as u64)) / 100,
-            );
-
-            // Get the transaction type for metrics based on the assumption that the first transaction is an approval
-            // and the rest are bridging transactions
-            let tx_type = if simulation_results.simulation_results.len() == 1 {
-                // If there is only one transaction, it's a bridging transaction
-                ChainAbstractionTransactionType::Bridge
-            } else if index == 0 {
-                ChainAbstractionTransactionType::Approve
-            } else {
-                ChainAbstractionTransactionType::Bridge
-            };
-            state.metrics.add_ca_gas_estimation(
-                simulation_result.transaction.gas,
-                curr_route.chain_id.clone(),
-                tx_type,
-            );
-        }
-    }
->>>>>>> 444918e5
 
     // Save the bridging transaction to the IRN
     let orchestration_id = Uuid::new_v4().to_string();
@@ -1150,7 +1045,6 @@
             asset_transfer_contract.to_string(),
         ));
 
-<<<<<<< HEAD
     return Ok(Json(PrepareResponse::Success(
         PrepareResponseSuccess::Available(PrepareResponseAvailable {
             orchestration_id,
@@ -1169,34 +1063,9 @@
                 initial_transaction: InitialTransactionMetadata {
                     transfer_to: asset_transfer_receiver,
                     amount: asset_transfer_value,
-                    token_contract: to_address,
+                    token_contract: asset_transfer_contract,
                     symbol: initial_tx_token_symbol,
                     decimals: initial_tx_token_decimals,
-=======
-    return Ok(
-        Json(PrepareResponse::Success(PrepareResponseSuccess::Available(
-            PrepareResponseAvailable {
-                orchestration_id,
-                initial_transaction,
-                transactions: routes,
-                metadata: Metadata {
-                    funding_from: vec![FundingMetadata {
-                        chain_id: bridge_chain_id,
-                        token_contract: bridge_contract,
-                        symbol: bridge_token_symbol,
-                        amount: bridging_amount,
-                        bridging_fee: final_bridging_fee,
-                        decimals: bridge_decimals,
-                    }],
-                    check_in: STATUS_POLLING_INTERVAL,
-                    initial_transaction: InitialTransactionMetadata {
-                        transfer_to: asset_transfer_receiver,
-                        amount: asset_transfer_value,
-                        token_contract: asset_transfer_contract,
-                        symbol: initial_tx_token_symbol,
-                        decimals: initial_tx_token_decimals,
-                    },
->>>>>>> 444918e5
                 },
             },
         }),
